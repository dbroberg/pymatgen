# coding: utf-8
# Copyright (c) Pymatgen Development Team.
# Distributed under the terms of the MIT License.

"""
Classes for reading/manipulating/writing VASP ouput files.
"""

import json
import glob
import itertools
import logging
import math
import os
import re
import warnings
from pathlib import Path
import xml.etree.cElementTree as ET
from collections import defaultdict
from io import StringIO
import collections
from typing import Optional, Tuple, List

import numpy as np
from scipy.interpolate import RegularGridInterpolator
from monty.io import zopen, reverse_readfile
from monty.json import MSONable
from monty.json import jsanitize
from monty.re import regrep
from monty.os.path import zpath
from monty.dev import deprecated

from pymatgen.core.composition import Composition
from pymatgen.core.lattice import Lattice
from pymatgen.core.periodic_table import Element
from pymatgen.core.sites import PeriodicSite
from pymatgen.core.structure import Structure
from pymatgen.core.units import unitized
from pymatgen.electronic_structure.bandstructure import BandStructure, \
    BandStructureSymmLine, get_reconstructed_band_structure
from pymatgen.electronic_structure.core import Spin, Orbital, OrbitalType, Magmom
from pymatgen.electronic_structure.dos import CompleteDos, Dos
from pymatgen.entries.computed_entries import \
    ComputedEntry, ComputedStructureEntry
from pymatgen.io.wannier90 import Unk
from pymatgen.io.vasp.inputs import Incar, Kpoints, Poscar, Potcar
from pymatgen.util.io_utils import clean_lines, micro_pyawk
from pymatgen.util.num import make_symmetric_matrix_from_upper_tri


__author__ = "Shyue Ping Ong, Geoffroy Hautier, Rickard Armiento, " + \
             "Vincent L Chevrier, Ioannis Petousis, Stephen Dacek, Mark Turiansky"
__credits__ = "Anubhav Jain"
__copyright__ = "Copyright 2011, The Materials Project"
__version__ = "1.2"
__maintainer__ = "Shyue Ping Ong"
__email__ = "shyuep@gmail.com"
__status__ = "Production"
__date__ = "Nov 30, 2012"

logger = logging.getLogger(__name__)

def parse_defect_states(structure, defect_site, wavecar, procar):
    """
    This module parses Procar and Wavecar for defect localization.

    Algorithm:
        i) find 'interesting bands" from wavecar data
        ii) store global eigenvalue data for each band and find ws-radius for sampling
        iii) calculate procar percentage contained within radius to find interesting bands
        iv) caluclate wavecar percentage contained within radius
            (with charge center as starting point)

    """

    # find interesting bands
    fermi_band_set = []
    if wavecar.spin == 1:
        for kpt_ind in range(wavecar.nk):
            for band_ind in range(wavecar.nb):
                if not wavecar.band_energy[kpt_ind][band_ind][2]:
                    fermi_band_set.append(band_ind)
                    break
    elif wavecar.spin == 2:
        for spin_ind in range(len(wavecar.band_energy)):
            for kpt_ind in range(wavecar.nk):
                for band_ind in range(wavecar.nb):
                    if not wavecar.band_energy[spin_ind][kpt_ind][band_ind][2]:
                        fermi_band_set.append(band_ind)
                        break
    fermi_band_set = list(set(fermi_band_set))
    sample_bands = np.arange(min(fermi_band_set) - 10, max(fermi_band_set) + 11)
    print('sampling {} bands'.format(len(sample_bands)))

    # store global energy data about these bands
    store_eigen_dat = {spin_ind: {band_ind: [] for band_ind in sample_bands} for spin_ind in range(wavecar.spin)}
    if wavecar.spin == 1:
        for kpt_ind in range(wavecar.nk):
            for band_ind in sample_bands:
                occu = [wavecar.band_energy[kpt_ind][band_ind][0], wavecar.band_energy[kpt_ind][band_ind][2]]
                store_eigen_dat[0][band_ind].append(occu)
    elif wavecar.spin == 2:
        for spin_ind in range(wavecar.spin):
            for kpt_ind in range(wavecar.nk):
                for band_ind in sample_bands:
                    occu = [wavecar.band_energy[spin_ind][kpt_ind][band_ind][0],
                            wavecar.band_energy[spin_ind][kpt_ind][band_ind][2]]
                    store_eigen_dat[spin_ind][band_ind].append(occu)

    # get ws radius
    wz = structure.lattice.get_wigner_seitz_cell()
    dist = []
    for facet in wz:
        midpt = np.mean(np.array(facet), axis=0)
        dist.append(np.linalg.norm(midpt))
    sampling_radius = min(dist)
    print('sampling radius = {}'.format(sampling_radius))

    # check procar to see bands which may be of interest
    followup_bands = []
    stored_procar_dat = {}
    for spinind, spinkey in enumerate(procar.data.keys()):
        stored_procar_dat[spinind] = []
        for kptindex in range(procar.nkpoints):
            stored_procar_dat[spinind].append({})
            for band_ind in sample_bands:
                perc, rad_dat = procar.perc_contained_in_radius_from_site(structure, defect_site, sampling_radius,
                                                                 spinkey, kptindex, band_ind)
                stored_procar_dat[spinind][kptindex].update(
                    {band_ind: {'perc': perc, 'rad_dat': rad_dat, 'eigen': store_eigen_dat[spinind][band_ind]}})

    # now use weighting to find bands with 70% localization overall
    for band_ind in sample_bands:
        for spinind in range(wavecar.spin):
            perc = 0.
            for kwt, kptindex in zip(procar.weights, range(procar.nkpoints)):
                perc += stored_procar_dat[spinind][kptindex][band_ind]['perc'] * kwt

            if perc >= 0.7:
                followup_bands.append(band_ind)

    followup_bands = list(set(followup_bands))
    followup_bands.sort()

    # run wavecar analysis on follow up bands
    followup_wf_parse_md = {}  # bandindex as key, spin as second key,
    perc90_local = {spin: [] for spin in range(wavecar.spin)}
    if len(followup_bands):
        print('found {} bands for follow up\n\t{}'.format(len(followup_bands), followup_bands))
        for band_ind in followup_bands:
            followup_wf_parse_md[band_ind] = {}
            for spin in range(wavecar.spin):
                print(band_ind, spin)
                dat = wavecar.get_total_radial_distrib_from_coords(procar.weights, band_ind, spin, defect_site.coords,
                                                             coords_are_cartesian=True, reduce_size=True)

                # #quick check if this is 90% localized within the sampling radius
                x = dat['tot'][0]  # [ reduced_x, reduced_y, percentage_y]
                y = dat['tot'][2]
                cont90rad = None
                for yind, yval in enumerate(y):
                    if yval >= 0.9 and cont90rad is None:
                        cont90rad = x[yind]

                followup_wf_parse_md[band_ind][spin] = {'rad_dist_data': dat,
                                                          'eigen': store_eigen_dat[spin][band_ind],
                                                          'cont90rad': cont90rad}
                if cont90rad <= sampling_radius:
                    perc90_local[spin].append(band_ind)

    else:
        print('found NO bands for follow up...')

    defect_out = {'localized_band_indices': perc90_local,
                  'stored_procar_dat': stored_procar_dat,
                  'sampling_radius': sampling_radius,
                  'followup_wf_parse': followup_wf_parse_md}

    return defect_out


def _parse_parameters(val_type, val):
    """
    Helper function to convert a Vasprun parameter into the proper type.
    Boolean, int and float types are converted.

    Args:
        val_type: Value type parsed from vasprun.xml.
        val: Actual string value parsed for vasprun.xml.
    """
    if val_type == "logical":
        return val == "T"
    elif val_type == "int":
        return int(val)
    elif val_type == "string":
        return val.strip()
    else:
        return float(val)


def _parse_v_parameters(val_type, val, filename, param_name):
    r"""
    Helper function to convert a Vasprun array-type parameter into the proper
    type. Boolean, int and float types are converted.

    Args:
        val_type: Value type parsed from vasprun.xml.
        val: Actual string value parsed for vasprun.xml.
        filename: Fullpath of vasprun.xml. Used for robust error handling.
            E.g., if vasprun.xml contains *** for some Incar parameters,
            the code will try to read from an INCAR file present in the same
            directory.
        param_name: Name of parameter.

    Returns:
        Parsed value.
    """
    if val_type == "logical":
        val = [i == "T" for i in val.split()]
    elif val_type == "int":
        try:
            val = [int(i) for i in val.split()]
        except ValueError:
            # Fix for stupid error in vasprun sometimes which displays
            # LDAUL/J as 2****
            val = _parse_from_incar(filename, param_name)
            if val is None:
                raise IOError("Error in parsing vasprun.xml")
    elif val_type == "string":
        val = val.split()
    else:
        try:
            val = [float(i) for i in val.split()]
        except ValueError:
            # Fix for stupid error in vasprun sometimes which displays
            # MAGMOM as 2****
            val = _parse_from_incar(filename, param_name)
            if val is None:
                raise IOError("Error in parsing vasprun.xml")
    return val


def _parse_varray(elem):
    if elem.get("type", None) == 'logical':
        m = [[True if i == 'T' else False for i in v.text.split()] for v in elem]
    else:
        m = [[_vasprun_float(i) for i in v.text.split()] for v in elem]
    return m


def _parse_from_incar(filename, key):
    """
    Helper function to parse a parameter from the INCAR.
    """
    dirname = os.path.dirname(filename)
    for f in os.listdir(dirname):
        if re.search(r"INCAR", f):
            warnings.warn("INCAR found. Using " + key + " from INCAR.")
            incar = Incar.from_file(os.path.join(dirname, f))
            if key in incar:
                return incar[key]
            else:
                return None
    return None


def _vasprun_float(f):
    """
    Large numbers are often represented as ********* in the vasprun.
    This function parses these values as np.nan
    """
    try:
        return float(f)
    except ValueError as e:
        f = f.strip()
        if f == '*' * len(f):
            warnings.warn('Float overflow (*******) encountered in vasprun')
            return np.nan
        raise e


class Vasprun(MSONable):
    """
    Vastly improved cElementTree-based parser for vasprun.xml files. Uses
    iterparse to support incremental parsing of large files.
    Speedup over Dom is at least 2x for smallish files (~1Mb) to orders of
    magnitude for larger files (~10Mb).

    **Vasp results**

    .. attribute:: ionic_steps

        All ionic steps in the run as a list of
        {"structure": structure at end of run,
        "electronic_steps": {All electronic step data in vasprun file},
        "stresses": stress matrix}

    .. attribute:: tdos

        Total dos calculated at the end of run.

    .. attribute:: idos

        Integrated dos calculated at the end of run.

    .. attribute:: pdos

        List of list of PDos objects. Access as pdos[atomindex][orbitalindex]

    .. attribute:: efermi

        Fermi energy

    .. attribute:: eigenvalues

        Available only if parse_eigen=True. Final eigenvalues as a dict of
        {(spin, kpoint index):[[eigenvalue, occu]]}.
        This representation is based on actual ordering in VASP and is meant as
        an intermediate representation to be converted into proper objects. The
        kpoint index is 0-based (unlike the 1-based indexing in VASP).

    .. attribute:: projected_eigenvalues

        Final projected eigenvalues as a dict of {spin: nd-array}. To access
        a particular value, you need to do
        Vasprun.projected_eigenvalues[spin][kpoint index][band index][atom index][orbital_index]
        This representation is based on actual ordering in VASP and is meant as
        an intermediate representation to be converted into proper objects. The
        kpoint, band and atom indices are 0-based (unlike the 1-based indexing
        in VASP).


    .. attribute:: other_dielectric

        Dictionary, with the tag comment as key, containing other variants of
        the real and imaginary part of the dielectric constant (e.g., computed
        by RPA) in function of the energy (frequency). Optical properties (e.g.
        absorption coefficient) can be obtained through this.
        The data is given as a tuple of 3 values containing each of them
        the energy, the real part tensor, and the imaginary part tensor
        ([energies],[[real_partxx,real_partyy,real_partzz,real_partxy,
        real_partyz,real_partxz]],[[imag_partxx,imag_partyy,imag_partzz,
        imag_partxy, imag_partyz, imag_partxz]])

    .. attribute:: nionic_steps

        The total number of ionic steps. This number is always equal
        to the total number of steps in the actual run even if
        ionic_step_skip is used.

    .. attribute:: force_constants

        Force constants computed in phonon DFPT run(IBRION = 8).
        The data is a 4D numpy array of shape (natoms, natoms, 3, 3).

    .. attribute:: normalmode_eigenvals

        Normal mode frequencies.
        1D numpy array of size 3*natoms.

    .. attribute:: normalmode_eigenvecs

        Normal mode eigen vectors.
        3D numpy array of shape (3*natoms, natoms, 3).

    **Vasp inputs**

    .. attribute:: incar

        Incar object for parameters specified in INCAR file.

    .. attribute:: parameters

        Incar object with parameters that vasp actually used, including all
        defaults.

    .. attribute:: kpoints

        Kpoints object for KPOINTS specified in run.

    .. attribute:: actual_kpoints

        List of actual kpoints, e.g.,
        [[0.25, 0.125, 0.08333333], [-0.25, 0.125, 0.08333333],
        [0.25, 0.375, 0.08333333], ....]

    .. attribute:: actual_kpoints_weights

        List of kpoint weights, E.g.,
        [0.04166667, 0.04166667, 0.04166667, 0.04166667, 0.04166667, ....]

    .. attribute:: atomic_symbols

        List of atomic symbols, e.g., ["Li", "Fe", "Fe", "P", "P", "P"]

    .. attribute:: potcar_symbols

        List of POTCAR symbols. e.g.,
        ["PAW_PBE Li 17Jan2003", "PAW_PBE Fe 06Sep2000", ..]

    Author: Shyue Ping Ong
    """

    def __init__(self, filename, ionic_step_skip=None,
                 ionic_step_offset=0, parse_dos=True,
                 parse_eigen=True, parse_projected_eigen=False,
                 parse_potcar_file=True, occu_tol=1e-8,
                 exception_on_bad_xml=True):
        """
        Args:
            filename (str): Filename to parse
            ionic_step_skip (int): If ionic_step_skip is a number > 1,
                only every ionic_step_skip ionic steps will be read for
                structure and energies. This is very useful if you are parsing
                very large vasprun.xml files and you are not interested in every
                single ionic step. Note that the final energies may not be the
                actual final energy in the vasprun.
            ionic_step_offset (int): Used together with ionic_step_skip. If set,
                the first ionic step read will be offset by the amount of
                ionic_step_offset. For example, if you want to start reading
                every 10th structure but only from the 3rd structure onwards,
                set ionic_step_skip to 10 and ionic_step_offset to 3. Main use
                case is when doing statistical structure analysis with
                extremely long time scale multiple VASP calculations of
                varying numbers of steps.
            parse_dos (bool): Whether to parse the dos. Defaults to True. Set
                to False to shave off significant time from the parsing if you
                are not interested in getting those data.
            parse_eigen (bool): Whether to parse the eigenvalues. Defaults to
                True. Set to False to shave off significant time from the
                parsing if you are not interested in getting those data.
            parse_projected_eigen (bool): Whether to parse the projected
                eigenvalues. Defaults to False. Set to True to obtain projected
                eigenvalues. **Note that this can take an extreme amount of time
                and memory.** So use this wisely.
            parse_potcar_file (bool/str): Whether to parse the potcar file to read
                the potcar hashes for the potcar_spec attribute. Defaults to True,
                where no hashes will be determined and the potcar_spec dictionaries
                will read {"symbol": ElSymbol, "hash": None}. By Default, looks in
                the same directory as the vasprun.xml, with same extensions as
                 Vasprun.xml. If a string is provided, looks at that filepath.
            occu_tol (float): Sets the minimum tol for the determination of the
                vbm and cbm. Usually the default of 1e-8 works well enough,
                but there may be pathological cases.
            exception_on_bad_xml (bool): Whether to throw a ParseException if a
                malformed XML is detected. Default to True, which ensures only
                proper vasprun.xml are parsed. You can set to False if you want
                partial results (e.g., if you are monitoring a calculation during a
                run), but use the results with care. A warning is issued.
        """
        self.filename = filename
        self.ionic_step_skip = ionic_step_skip
        self.ionic_step_offset = ionic_step_offset
        self.occu_tol = occu_tol
        self.exception_on_bad_xml = exception_on_bad_xml

        with zopen(filename, "rt") as f:
            if ionic_step_skip or ionic_step_offset:
                # remove parts of the xml file and parse the string
                run = f.read()
                steps = run.split("<calculation>")
                # The text before the first <calculation> is the preamble!
                preamble = steps.pop(0)
                self.nionic_steps = len(steps)
                new_steps = steps[ionic_step_offset::int(ionic_step_skip)]
                # add the tailing informat in the last step from the run
                to_parse = "<calculation>".join(new_steps)
                if steps[-1] != new_steps[-1]:
                    to_parse = "{}<calculation>{}{}".format(
                        preamble, to_parse,
                        steps[-1].split("</calculation>")[-1])
                else:
                    to_parse = "{}<calculation>{}".format(preamble, to_parse)
                self._parse(StringIO(to_parse), parse_dos=parse_dos,
                            parse_eigen=parse_eigen,
                            parse_projected_eigen=parse_projected_eigen)
            else:
                self._parse(f, parse_dos=parse_dos, parse_eigen=parse_eigen,
                            parse_projected_eigen=parse_projected_eigen)
                self.nionic_steps = len(self.ionic_steps)

            if parse_potcar_file:
                self.update_potcar_spec(parse_potcar_file)
                self.update_charge_from_potcar(parse_potcar_file)

        if self.incar.get("ALGO", "") != "BSE" and (not self.converged):
            msg = "%s is an unconverged VASP run.\n" % filename
            msg += "Electronic convergence reached: %s.\n" % \
                   self.converged_electronic
            msg += "Ionic convergence reached: %s." % self.converged_ionic
            warnings.warn(msg, UnconvergedVASPWarning)

    def _parse(self, stream, parse_dos, parse_eigen, parse_projected_eigen):
        self.efermi = None
        self.eigenvalues = None
        self.projected_eigenvalues = None
        self.dielectric_data = {}
        self.other_dielectric = {}
        ionic_steps = []
        parsed_header = False
        try:
            for event, elem in ET.iterparse(stream):
                tag = elem.tag
                if not parsed_header:
                    if tag == "generator":
                        self.generator = self._parse_params(elem)
                    elif tag == "incar":
                        self.incar = self._parse_params(elem)
                    elif tag == "kpoints":
                        if not hasattr(self, 'kpoints'):
                            self.kpoints, self.actual_kpoints, self.actual_kpoints_weights = self._parse_kpoints(elem)
                    elif tag == "parameters":
                        self.parameters = self._parse_params(elem)
                    elif tag == "structure" and elem.attrib.get("name") == "initialpos":
                        self.initial_structure = self._parse_structure(elem)
                    elif tag == "atominfo":
                        self.atomic_symbols, self.potcar_symbols = self._parse_atominfo(elem)
                        self.potcar_spec = [{"titel": p,
                                             "hash": None} for
                                            p in self.potcar_symbols]
                if tag == "calculation":
                    parsed_header = True
                    if not self.parameters.get("LCHIMAG", False):
                        ionic_steps.append(self._parse_calculation(elem))
                    else:
                        ionic_steps.extend(self._parse_chemical_shielding_calculation(elem))
                elif parse_dos and tag == "dos":
                    try:
                        self.tdos, self.idos, self.pdos = self._parse_dos(elem)
                        self.efermi = self.tdos.efermi
                        self.dos_has_errors = False
                    except Exception:
                        self.dos_has_errors = True
                elif parse_eigen and tag == "eigenvalues":
                    self.eigenvalues = self._parse_eigen(elem)
                elif parse_projected_eigen and tag == "projected":
                    self.projected_eigenvalues = self._parse_projected_eigen(
                        elem)
                elif tag == "dielectricfunction":
                    if ("comment" not in elem.attrib or
                            elem.attrib["comment"] ==
                            "INVERSE MACROSCOPIC DIELECTRIC TENSOR (including "
                            "local field effects in RPA (Hartree))"):
                        if 'density' not in self.dielectric_data:
                            self.dielectric_data['density'] = self._parse_diel(
                                elem)
                        elif 'velocity' not in self.dielectric_data:
                            # "velocity-velocity" is also named
                            # "current-current" in OUTCAR
                            self.dielectric_data['velocity'] = self._parse_diel(
                                elem)
                        else:
                            raise NotImplementedError(
                                'This vasprun.xml has >2 unlabelled dielectric '
                                'functions')
                    else:
                        comment = elem.attrib["comment"]
                        # VASP 6+ has labels for the density and current
                        # derived dielectric constants
                        if comment == "density-density":
                            self.dielectric_data["density"] = self._parse_diel(
                                elem)
                        elif comment == "current-current":
                            self.dielectric_data["velocity"] = self._parse_diel(
                                elem)
                        else:
                            self.other_dielectric[comment] = self._parse_diel(
                                elem)

                elif tag == "varray" and elem.attrib.get("name") == 'opticaltransitions':
                    self.optical_transition = np.array(_parse_varray(elem))
                elif tag == "structure" and elem.attrib.get("name") == \
                        "finalpos":
                    self.final_structure = self._parse_structure(elem)
                elif tag == "dynmat":
                    hessian, eigenvalues, eigenvectors = self._parse_dynmat(elem)
                    natoms = len(self.atomic_symbols)
                    hessian = np.array(hessian)
                    self.force_constants = np.zeros((natoms, natoms, 3, 3), dtype='double')
                    for i in range(natoms):
                        for j in range(natoms):
                            self.force_constants[i, j] = hessian[i * 3:(i + 1) * 3, j * 3:(j + 1) * 3]
                    phonon_eigenvectors = []
                    for ev in eigenvectors:
                        phonon_eigenvectors.append(np.array(ev).reshape(natoms, 3))
                    self.normalmode_eigenvals = np.array(eigenvalues)
                    self.normalmode_eigenvecs = np.array(phonon_eigenvectors)
        except ET.ParseError as ex:
            if self.exception_on_bad_xml:
                raise ex
            else:
                warnings.warn(
                    "XML is malformed. Parsing has stopped but partial data"
                    "is available.", UserWarning)
        self.ionic_steps = ionic_steps
        self.vasp_version = self.generator["version"]

    @property
    def structures(self):
        """
        Returns:
             List of Structure objects for the structure at each ionic step.
        """
        return [step["structure"] for step in self.ionic_steps]

    @property
    def epsilon_static(self):
        """
        Property only available for DFPT calculations.

        Returns:
            The static part of the dielectric constant. Present when it's a DFPT run
            (LEPSILON=TRUE)
        """
        return self.ionic_steps[-1].get("epsilon", [])

    @property
    def epsilon_static_wolfe(self):
        """
        Property only available for DFPT calculations.

        Returns:
            The static part of the dielectric constant without any local field
            effects. Present when it's a DFPT run (LEPSILON=TRUE)
        """
        return self.ionic_steps[-1].get("epsilon_rpa", [])

    @property
    def epsilon_ionic(self):
        """
        Property only available for DFPT calculations and when IBRION=5, 6, 7 or 8.

        Returns:
            The ionic part of the static dielectric constant. Present when it's a
            DFPT run (LEPSILON=TRUE) and IBRION=5, 6, 7 or 8

        """
        return self.ionic_steps[-1].get("epsilon_ion", [])

    @property
    def dielectric(self):
        """
        Returns:
            The real and imaginary part of the dielectric constant (e.g., computed
            by RPA) in function of the energy (frequency). Optical properties (e.g.
            absorption coefficient) can be obtained through this.
            The data is given as a tuple of 3 values containing each of them
            the energy, the real part tensor, and the imaginary part tensor
            ([energies],[[real_partxx,real_partyy,real_partzz,real_partxy,
            real_partyz,real_partxz]],[[imag_partxx,imag_partyy,imag_partzz,
            imag_partxy, imag_partyz, imag_partxz]])
        """
        return self.dielectric_data['density']

    @property
    def optical_absorption_coeff(self):
        """
        Calculate the optical absorption coefficient
        from the dielectric constants. Note that this method is only
        implemented for optical properties calculated with GGA and BSE.
        Returns:
        optical absorption coefficient in list
        """
        if self.dielectric_data["density"]:
            real_avg = [sum(self.dielectric_data["density"][1][i][0:3]) / 3
                        for i in range(len(self.dielectric_data["density"][0]))]
            imag_avg = [sum(self.dielectric_data["density"][2][i][0:3]) / 3
                        for i in range(len(self.dielectric_data["density"][0]))]

            def f(freq, real, imag):
                """
                The optical absorption coefficient calculated in terms of
                equation
                """
                hbar = 6.582119514e-16  # eV/K
                coeff = np.sqrt(np.sqrt(real ** 2 + imag ** 2) - real) * np.sqrt(2) / hbar * freq
                return coeff

            absorption_coeff = [f(freq, real, imag) for freq, real, imag in
                                zip(self.dielectric_data["density"][0], real_avg, imag_avg)]
        return absorption_coeff

    @property
    def converged_electronic(self):
        """
        Returns:
            True if electronic step convergence has been reached in the final
            ionic step
        """
        final_esteps = self.ionic_steps[-1]["electronic_steps"]
        if 'LEPSILON' in self.incar and self.incar['LEPSILON']:
            i = 1
            to_check = set(['e_wo_entrp', 'e_fr_energy', 'e_0_energy'])
            while set(final_esteps[i].keys()) == to_check:
                i += 1
            return i + 1 != self.parameters["NELM"]
        return len(final_esteps) < self.parameters["NELM"]

    @property
    def converged_ionic(self):
        """
        Returns:
            True if ionic step convergence has been reached, i.e. that vasp
            exited before reaching the max ionic steps for a relaxation run
        """
        nsw = self.parameters.get("NSW", 0)
        return nsw <= 1 or len(self.ionic_steps) < nsw

    @property
    def converged(self):
        """
        Returns:
            True if a relaxation run is converged both ionically and
            electronically.
        """
        return self.converged_electronic and self.converged_ionic

    @property  # type: ignore
    @unitized("eV")
    def final_energy(self):
        """
        Final energy from the vasp run.
        """
        try:
            final_istep = self.ionic_steps[-1]
            if final_istep["e_wo_entrp"] != final_istep['electronic_steps'][-1]["e_0_energy"]:
                warnings.warn("Final e_wo_entrp differs from the final "
                              "electronic step. VASP may have included some "
                              "corrections, e.g., vdw. Vasprun will return "
                              "the final e_wo_entrp, i.e., including "
                              "corrections in such instances.")
                return final_istep["e_wo_entrp"]
            return final_istep['electronic_steps'][-1]["e_0_energy"]
        except (IndexError, KeyError):
            warnings.warn("Calculation does not have a total energy. "
                          "Possibly a GW or similar kind of run. A value of "
                          "infinity is returned.")
            return float('inf')

    @property
    def complete_dos(self):
        """
        A complete dos object which incorporates the total dos and all
        projected dos.
        """
        final_struct = self.final_structure
        pdoss = {final_struct[i]: pdos for i, pdos in enumerate(self.pdos)}
        return CompleteDos(self.final_structure, self.tdos, pdoss)

    @property
    def hubbards(self):
        """
        Hubbard U values used if a vasprun is a GGA+U run. {} otherwise.
        """
        symbols = [s.split()[1] for s in self.potcar_symbols]
        symbols = [re.split(r"_", s)[0] for s in symbols]
        if not self.incar.get("LDAU", False):
            return {}
        us = self.incar.get("LDAUU", self.parameters.get("LDAUU"))
        js = self.incar.get("LDAUJ", self.parameters.get("LDAUJ"))
        if len(js) != len(us):
            js = [0] * len(us)
        if len(us) == len(symbols):
            return {symbols[i]: us[i] - js[i] for i in range(len(symbols))}
        elif sum(us) == 0 and sum(js) == 0:
            return {}
        else:
            raise VaspParserError("Length of U value parameters and atomic "
                                  "symbols are mismatched")

    @property
    def run_type(self):
        """
        Returns the run type. Currently supports LDA, GGA, vdW-DF and HF calcs.

        TODO: Fix for other functional types like PW91, other vdW types, etc.
        """
        GGA_TYPES = {"RE": "revPBE", "PE": "PBE", "PS": "PBESol", "RP": "RevPBE+PADE", "AM": "AM05", "OR": "optPBE",
                     "BO": "optB88", "MK": "optB86b", "--": "GGA"}

        METAGGA_TYPES = {"TPSS": "TPSS", "RTPSS": "revTPSS", "M06L": "M06-L", "MBJ": "modified Becke-Johnson",
                         "SCAN": "SCAN", "MS0": "MadeSimple0", "MS1": "MadeSimple1", "MS2": "MadeSimple2"}

        if self.parameters.get("AEXX", 1.00) == 1.00:
            rt = "HF"
        elif self.parameters.get("HFSCREEN", 0.30) == 0.30:
            rt = "HSE03"
        elif self.parameters.get("HFSCREEN", 0.20) == 0.20:
            rt = "HSE06"
        elif self.parameters.get("AEXX", 0.20) == 0.20:
            rt = "B3LYP"
        elif self.parameters.get("LHFCALC", True):
            rt = "PBEO or other Hybrid Functional"
        elif self.parameters.get("LUSE_VDW", False):
            if self.incar.get("METAGGA", "").strip().upper() in METAGGA_TYPES:
                rt = METAGGA_TYPES[self.incar.get("METAGGA", "").strip().upper()] + "+rVV10"
            else:
                rt = GGA_TYPES[self.parameters.get("GGA", "").strip().upper()] + "+rVV10"
        elif self.incar.get("METAGGA", "").strip().upper() in METAGGA_TYPES:
            rt = METAGGA_TYPES[self.incar.get("METAGGA", "").strip().upper()]
            if self.is_hubbard or self.parameters.get("LDAU", True):
                rt += "+U"
        elif self.potcar_symbols[0].split()[0] == 'PAW':
            rt = "LDA"
        elif self.parameters.get("GGA", "").strip().upper() in GGA_TYPES:
            rt = GGA_TYPES[self.parameters.get("GGA", "").strip().upper()]
            if self.is_hubbard or self.parameters.get("LDAU", True):
                rt += "+U"
        return rt

    @property
    def is_hubbard(self):
        """
        True if run is a DFT+U run.
        """
        if len(self.hubbards) == 0:
            return False
        return sum(self.hubbards.values()) > 1e-8

    @property
    def is_spin(self):
        """
        True if run is spin-polarized.
        """
        return self.parameters.get("ISPIN", 1) == 2

    def get_computed_entry(self, inc_structure=True, parameters=None,
                           data=None):
        """
        Returns a ComputedStructureEntry from the vasprun.

        Args:
            inc_structure (bool): Set to True if you want
                ComputedStructureEntries to be returned instead of
                ComputedEntries.
            parameters (list): Input parameters to include. It has to be one of
                the properties supported by the Vasprun object. If
                parameters is None, a default set of parameters that are
                necessary for typical post-processing will be set.
            data (list): Output data to include. Has to be one of the properties
                supported by the Vasprun object.

        Returns:
            ComputedStructureEntry/ComputedEntry
        """
        param_names = {"is_hubbard", "hubbards", "potcar_symbols",
                       "potcar_spec", "run_type"}
        if parameters:
            param_names.update(parameters)
        params = {p: getattr(self, p) for p in param_names}
        data = {p: getattr(self, p) for p in data} if data is not None else {}

        if inc_structure:
            return ComputedStructureEntry(self.final_structure,
                                          self.final_energy, parameters=params,
                                          data=data)
        else:
            return ComputedEntry(self.final_structure.composition,
                                 self.final_energy, parameters=params,
                                 data=data)

    def get_band_structure(self, kpoints_filename=None, efermi=None,
                           line_mode=False, force_hybrid_mode=False):
        """
        Returns the band structure as a BandStructure object

        Args:
            kpoints_filename (str): Full path of the KPOINTS file from which
                the band structure is generated.
                If none is provided, the code will try to intelligently
                determine the appropriate KPOINTS file by substituting the
                filename of the vasprun.xml with KPOINTS.
                The latter is the default behavior.
            efermi (float): If you want to specify manually the fermi energy
                this is where you should do it. By default, the None value
                means the code will get it from the vasprun.
            line_mode (bool): Force the band structure to be considered as
                a run along symmetry lines.
            force_hybrid_mode (bool): Makes it possible to read in self-consistent band structure calculations for
                every type of functional

        Returns:
            a BandStructure object (or more specifically a
            BandStructureSymmLine object if the run is detected to be a run
            along symmetry lines)

            Two types of runs along symmetry lines are accepted: non-sc with
            Line-Mode in the KPOINT file or hybrid, self-consistent with a
            uniform grid+a few kpoints along symmetry lines (explicit KPOINTS
            file) (it's not possible to run a non-sc band structure with hybrid
            functionals). The explicit KPOINTS file needs to have data on the
            kpoint label as commentary.
        """

        if not kpoints_filename:
            kpoints_filename = zpath(
                os.path.join(os.path.dirname(self.filename), 'KPOINTS'))
        if not os.path.exists(kpoints_filename) and line_mode is True:
            raise VaspParserError('KPOINTS needed to obtain band structure '
                                  'along symmetry lines.')

        if efermi is None:
            efermi = self.efermi

        kpoint_file = None
        if os.path.exists(kpoints_filename):
            kpoint_file = Kpoints.from_file(kpoints_filename)
        lattice_new = Lattice(self.final_structure.lattice.reciprocal_lattice.matrix)

        kpoints = [np.array(self.actual_kpoints[i])
                   for i in range(len(self.actual_kpoints))]

        p_eigenvals = defaultdict(list)
        eigenvals = defaultdict(list)

        nkpts = len(kpoints)

        for spin, v in self.eigenvalues.items():
            v = np.swapaxes(v, 0, 1)
            eigenvals[spin] = v[:, :, 0]

            if self.projected_eigenvalues:
                peigen = self.projected_eigenvalues[spin]
                # Original axes for self.projected_eigenvalues are kpoints,
                # band, ion, orb.
                # For BS input, we need band, kpoints, orb, ion.
                peigen = np.swapaxes(peigen, 0, 1)  # Swap kpoint and band axes
                peigen = np.swapaxes(peigen, 2, 3)  # Swap ion and orb axes

                p_eigenvals[spin] = peigen
                # for b in range(min_eigenvalues):
                #     p_eigenvals[spin].append(
                #         [{Orbital(orb): v for orb, v in enumerate(peigen[b, k])}
                #          for k in range(nkpts)])

        # check if we have an hybrid band structure computation
        # for this we look at the presence of the LHFCALC tag
        hybrid_band = False
        if self.parameters.get('LHFCALC', False) or \
                0. in self.actual_kpoints_weights:
            hybrid_band = True

        if kpoint_file is not None:
            if kpoint_file.style == Kpoints.supported_modes.Line_mode:
                line_mode = True

        if line_mode:
            labels_dict = {}
            if hybrid_band or force_hybrid_mode:
                start_bs_index = 0
                for i in range(len(self.actual_kpoints)):
                    if self.actual_kpoints_weights[i] == 0.0:
                        start_bs_index = i
                        break
                for i in range(start_bs_index, len(kpoint_file.kpts)):
                    if kpoint_file.labels[i] is not None:
                        labels_dict[kpoint_file.labels[i]] = \
                            kpoint_file.kpts[i]
                # remake the data only considering line band structure k-points
                # (weight = 0.0 kpoints)
                nbands = len(eigenvals[Spin.up])
                kpoints = kpoints[start_bs_index:nkpts]
                up_eigen = [eigenvals[Spin.up][i][start_bs_index:nkpts]
                            for i in range(nbands)]
                if self.projected_eigenvalues:
                    p_eigenvals[Spin.up] = [p_eigenvals[Spin.up][i][
                                            start_bs_index:nkpts]
                                            for i in range(nbands)]
                if self.is_spin:
                    down_eigen = [eigenvals[Spin.down][i][start_bs_index:nkpts]
                                  for i in range(nbands)]
                    eigenvals = {Spin.up: up_eigen, Spin.down: down_eigen}
                    if self.projected_eigenvalues:
                        p_eigenvals[Spin.down] = [p_eigenvals[Spin.down][i][
                                                  start_bs_index:nkpts]
                                                  for i in range(nbands)]
                else:
                    eigenvals = {Spin.up: up_eigen}
            else:
                if '' in kpoint_file.labels:
                    raise Exception("A band structure along symmetry lines "
                                    "requires a label for each kpoint. "
                                    "Check your KPOINTS file")
                labels_dict = dict(zip(kpoint_file.labels, kpoint_file.kpts))
                labels_dict.pop(None, None)
            return BandStructureSymmLine(kpoints, eigenvals, lattice_new,
                                         efermi, labels_dict,
                                         structure=self.final_structure,
                                         projections=p_eigenvals)
        else:
            return BandStructure(kpoints, eigenvals, lattice_new, efermi,
                                 structure=self.final_structure,
                                 projections=p_eigenvals)

    @property
    def eigenvalue_band_properties(self):
        """
        Band properties from the eigenvalues as a tuple,
        (band gap, cbm, vbm, is_band_gap_direct).
        """
        vbm = -float("inf")
        vbm_kpoint = None
        cbm = float("inf")
        cbm_kpoint = None
        for spin, d in self.eigenvalues.items():
            for k, val in enumerate(d):
                for (eigenval, occu) in val:
                    if occu > self.occu_tol and eigenval > vbm:
                        vbm = eigenval
                        vbm_kpoint = k
                    elif occu <= self.occu_tol and eigenval < cbm:
                        cbm = eigenval
                        cbm_kpoint = k
        return max(cbm - vbm, 0), cbm, vbm, vbm_kpoint == cbm_kpoint

    def get_potcars(self, path):
        """
        :param path: Path to search for POTCARs
        :return: Potcar from path.
        """
        def get_potcar_in_path(p):
            for fn in os.listdir(os.path.abspath(p)):
                if fn.startswith('POTCAR'):
                    pc = Potcar.from_file(os.path.join(p, fn))
                    if {d.header for d in pc} == \
                            {sym for sym in self.potcar_symbols}:
                        return pc
            warnings.warn("No POTCAR file with matching TITEL fields"
                          " was found in {}".format(os.path.abspath(p)))

        if isinstance(path, (str, Path)):
            path = str(path)
            if "POTCAR" in path:
                potcar = Potcar.from_file(path)
                if {d.TITEL for d in potcar} != \
                        {sym for sym in self.potcar_symbols}:
                    raise ValueError("Potcar TITELs do not match Vasprun")
            else:
                potcar = get_potcar_in_path(path)
        elif isinstance(path, bool) and path:
            potcar = get_potcar_in_path(os.path.split(self.filename)[0])
        else:
            potcar = None

        return potcar

    def get_trajectory(self):
        """
        This method returns a Trajectory object, which is an alternative
        representation of self.structures into a single object. Forces are
        added to the Trajectory as site properties.

        Returns: a Trajectory
        """
        # required due to circular imports
        # TODO: fix pymatgen.core.trajectory so it does not load from io.vasp(!)
        from pymatgen.core.trajectory import Trajectory

        structs = []
        for step in self.ionic_steps:
            struct = step['structure'].copy()
            struct.add_site_property('forces', step['forces'])
            structs.append(struct)
        return Trajectory.from_structures(structs, constant_lattice=False)

    def update_potcar_spec(self, path):
        """
        :param path: Path to search for POTCARs
        :return: Potcar spec from path.
        """
        potcar = self.get_potcars(path)
        if potcar:
            self.potcar_spec = [{"titel": sym, "hash": ps.get_potcar_hash()}
                                for sym in self.potcar_symbols
                                for ps in potcar if
                                ps.symbol == sym.split()[1]]

    def update_charge_from_potcar(self, path):
        """
        Sets the charge of a structure based on the POTCARs found.

        :param path: Path to search for POTCARs
        """
        potcar = self.get_potcars(path)

        if potcar and self.incar.get("ALGO", "") not in ["GW0", "G0W0", "GW", "BSE"]:
            nelect = self.parameters["NELECT"]
            if len(potcar) == len(self.initial_structure.composition.element_composition):
                potcar_nelect = sum([
                    self.initial_structure.composition.element_composition[ps.element] * ps.ZVAL
                    for ps in potcar])
            else:
                nums = [len(list(g)) for _, g in
                        itertools.groupby(self.atomic_symbols)]
                potcar_nelect = sum(ps.ZVAL * num for ps, num in
                                    zip(potcar, nums))
            charge = nelect - potcar_nelect

            if charge:
                for s in self.structures:
                    s._charge = charge

    def as_dict(self):
        """
        Json-serializable dict representation.
        """
        d = {"vasp_version": self.vasp_version,
             "has_vasp_completed": self.converged,
             "nsites": len(self.final_structure)}
        comp = self.final_structure.composition
        d["unit_cell_formula"] = comp.as_dict()
        d["reduced_cell_formula"] = Composition(comp.reduced_formula).as_dict()
        d["pretty_formula"] = comp.reduced_formula
        symbols = [s.split()[1] for s in self.potcar_symbols]
        symbols = [re.split(r"_", s)[0] for s in symbols]
        d["is_hubbard"] = self.is_hubbard
        d["hubbards"] = self.hubbards

        unique_symbols = sorted(list(set(self.atomic_symbols)))
        d["elements"] = unique_symbols
        d["nelements"] = len(unique_symbols)

        d["run_type"] = self.run_type

        vin = {"incar": {k: v for k, v in self.incar.items()},
               "crystal": self.initial_structure.as_dict(),
               "kpoints": self.kpoints.as_dict()}
        actual_kpts = [{"abc": list(self.actual_kpoints[i]),
                        "weight": self.actual_kpoints_weights[i]}
                       for i in range(len(self.actual_kpoints))]
        vin["kpoints"]["actual_points"] = actual_kpts
        vin["nkpoints"] = len(actual_kpts)
        vin["potcar"] = [s.split(" ")[1] for s in self.potcar_symbols]
        vin["potcar_spec"] = self.potcar_spec
        vin["potcar_type"] = [s.split(" ")[0] for s in self.potcar_symbols]
        vin["parameters"] = {k: v for k, v in self.parameters.items()}
        vin["lattice_rec"] = self.final_structure.lattice.reciprocal_lattice.as_dict()
        d["input"] = vin

        nsites = len(self.final_structure)

        try:
            vout = {"ionic_steps": self.ionic_steps,
                    "final_energy": self.final_energy,
                    "final_energy_per_atom": self.final_energy / nsites,
                    "crystal": self.final_structure.as_dict(),
                    "efermi": self.efermi}
        except (ArithmeticError, TypeError):
            vout = {"ionic_steps": self.ionic_steps,
                    "final_energy": self.final_energy,
                    "final_energy_per_atom": None,
                    "crystal": self.final_structure.as_dict(),
                    "efermi": self.efermi}

        if self.eigenvalues:
            eigen = {str(spin): v.tolist()
                     for spin, v in self.eigenvalues.items()}
            vout["eigenvalues"] = eigen
            (gap, cbm, vbm, is_direct) = self.eigenvalue_band_properties
            vout.update(dict(bandgap=gap, cbm=cbm, vbm=vbm,
                             is_gap_direct=is_direct))

            if self.projected_eigenvalues:
                vout['projected_eigenvalues'] = {
                    str(spin): v.tolist()
                    for spin, v in self.projected_eigenvalues.items()}

        vout['epsilon_static'] = self.epsilon_static
        vout['epsilon_static_wolfe'] = self.epsilon_static_wolfe
        vout['epsilon_ionic'] = self.epsilon_ionic
        d['output'] = vout
        return jsanitize(d, strict=True)

    def _parse_params(self, elem):
        params = {}
        for c in elem:
            name = c.attrib.get("name")
            if c.tag not in ("i", "v"):
                p = self._parse_params(c)
                if name == "response functions":
                    # Delete duplicate fields from "response functions",
                    # which overrides the values in the root params.
                    p = {k: v for k, v in p.items() if k not in params}
                params.update(p)
            else:
                ptype = c.attrib.get("type")
                val = c.text.strip() if c.text else ""
                if c.tag == "i":
                    params[name] = _parse_parameters(ptype, val)
                else:
                    params[name] = _parse_v_parameters(ptype, val,
                                                       self.filename, name)
        elem.clear()
        return Incar(params)

    def _parse_atominfo(self, elem):
        for a in elem.findall("array"):
            if a.attrib["name"] == "atoms":
                atomic_symbols = [rc.find("c").text.strip()
                                  for rc in a.find("set")]
            elif a.attrib["name"] == "atomtypes":
                potcar_symbols = [rc.findall("c")[4].text.strip()
                                  for rc in a.find("set")]

        # ensure atomic symbols are valid elements
        def parse_atomic_symbol(symbol):
            try:
                return str(Element(symbol))
            # vasprun.xml uses X instead of Xe for xenon
            except ValueError as e:
                if symbol == "X":
                    return "Xe"
                elif symbol == "r":
                    return "Zr"
                raise e

        elem.clear()
        return [parse_atomic_symbol(sym) for
                sym in atomic_symbols], potcar_symbols

    def _parse_kpoints(self, elem):
        e = elem
        if elem.find("generation"):
            e = elem.find("generation")
        k = Kpoints("Kpoints from vasprun.xml")
        k.style = Kpoints.supported_modes.from_string(
            e.attrib["param"] if "param" in e.attrib else "Reciprocal")
        for v in e.findall("v"):
            name = v.attrib.get("name")
            toks = v.text.split()
            if name == "divisions":
                k.kpts = [[int(i) for i in toks]]
            elif name == "usershift":
                k.kpts_shift = [float(i) for i in toks]
            elif name in {"genvec1", "genvec2", "genvec3", "shift"}:
                setattr(k, name, [float(i) for i in toks])
        for va in elem.findall("varray"):
            name = va.attrib["name"]
            if name == "kpointlist":
                actual_kpoints = _parse_varray(va)
            elif name == "weights":
                weights = [i[0] for i in _parse_varray(va)]
        elem.clear()
        if k.style == Kpoints.supported_modes.Reciprocal:
            k = Kpoints(comment="Kpoints from vasprun.xml",
                        style=Kpoints.supported_modes.Reciprocal,
                        num_kpts=len(k.kpts),
                        kpts=actual_kpoints, kpts_weights=weights)
        return k, actual_kpoints, weights

    def _parse_structure(self, elem):
        latt = _parse_varray(elem.find("crystal").find("varray"))
        pos = _parse_varray(elem.find("varray"))
        struct = Structure(latt, self.atomic_symbols, pos)
        sdyn = elem.find("varray/[@name='selective']")
        if sdyn:
            struct.add_site_property('selective_dynamics',
                                     _parse_varray(sdyn))
        return struct

    def _parse_diel(self, elem):
        imag = [[_vasprun_float(l) for l in r.text.split()]
                for r in elem.find("imag").find("array").find("set").findall("r")]
        real = [[_vasprun_float(l) for l in r.text.split()]
                for r in elem.find("real").find("array").find("set").findall("r")]
        elem.clear()
        return [e[0] for e in imag], \
               [e[1:] for e in real], [e[1:] for e in imag]

    def _parse_optical_transition(self, elem):
        for va in elem.findall("varray"):
            if va.attrib.get("name") == "opticaltransitions":
                # opticaltransitions array contains oscillator strength and probability of transition
                oscillator_strength = np.array(_parse_varray(va))[0:, ]
                probability_transition = np.array(_parse_varray(va))[0:, 1]
        return oscillator_strength, probability_transition

    def _parse_chemical_shielding_calculation(self, elem):
        calculation = []
        istep = {}
        try:
            s = self._parse_structure(elem.find("structure"))
        except AttributeError:  # not all calculations have a structure
            s = None
            pass
        for va in elem.findall("varray"):
            istep[va.attrib["name"]] = _parse_varray(va)
        istep["structure"] = s
        istep["electronic_steps"] = []
        calculation.append(istep)
        for scstep in elem.findall("scstep"):
            try:
                d = {i.attrib["name"]: _vasprun_float(i.text)
                     for i in scstep.find("energy").findall("i")}
                cur_ene = d['e_fr_energy']
                min_steps = 1 if len(calculation) >= 1 else self.parameters.get("NELMIN", 5)
                if len(calculation[-1]["electronic_steps"]) <= min_steps:
                    calculation[-1]["electronic_steps"].append(d)
                else:
                    last_ene = calculation[-1]["electronic_steps"][-1]["e_fr_energy"]
                    if abs(cur_ene - last_ene) < 1.0:
                        calculation[-1]["electronic_steps"].append(d)
                    else:
                        calculation.append({"electronic_steps": [d]})
            except AttributeError:  # not all calculations have an energy
                pass
        calculation[-1].update(calculation[-1]["electronic_steps"][-1])
        return calculation

    def _parse_calculation(self, elem):
        try:
            istep = {i.attrib["name"]: float(i.text)
                     for i in elem.find("energy").findall("i")}
        except AttributeError:  # not all calculations have an energy
            istep = {}
            pass
        esteps = []
        for scstep in elem.findall("scstep"):
            try:
                d = {i.attrib["name"]: _vasprun_float(i.text)
                     for i in scstep.find("energy").findall("i")}
                esteps.append(d)
            except AttributeError:  # not all calculations have an energy
                pass
        try:
            s = self._parse_structure(elem.find("structure"))
        except AttributeError:  # not all calculations have a structure
            s = None
            pass
        for va in elem.findall("varray"):
            istep[va.attrib["name"]] = _parse_varray(va)
        istep["electronic_steps"] = esteps
        istep["structure"] = s
        elem.clear()
        return istep

    def _parse_dos(self, elem):
        efermi = float(elem.find("i").text)
        energies = None
        tdensities = {}
        idensities = {}

        for s in elem.find("total").find("array").find("set").findall("set"):
            data = np.array(_parse_varray(s))
            energies = data[:, 0]
            spin = Spin.up if s.attrib["comment"] == "spin 1" else Spin.down
            tdensities[spin] = data[:, 1]
            idensities[spin] = data[:, 2]

        pdoss = []
        partial = elem.find("partial")
        if partial is not None:
            orbs = [ss.text for ss in partial.find("array").findall("field")]
            orbs.pop(0)
            lm = any(["x" in s for s in orbs])
            for s in partial.find("array").find("set").findall("set"):
                pdos = defaultdict(dict)

                for ss in s.findall("set"):
                    spin = Spin.up if ss.attrib["comment"] == "spin 1" else \
                        Spin.down
                    data = np.array(_parse_varray(ss))
                    nrow, ncol = data.shape
                    for j in range(1, ncol):
                        if lm:
                            orb = Orbital(j - 1)
                        else:
                            orb = OrbitalType(j - 1)
                        pdos[orb][spin] = data[:, j]
                pdoss.append(pdos)
        elem.clear()
        return Dos(efermi, energies, tdensities), Dos(efermi, energies, idensities), pdoss

    def _parse_eigen(self, elem):
        eigenvalues = defaultdict(list)
        for s in elem.find("array").find("set").findall("set"):
            spin = Spin.up if s.attrib["comment"] == "spin 1" else Spin.down
            for ss in s.findall("set"):
                eigenvalues[spin].append(_parse_varray(ss))
        eigenvalues = {spin: np.array(v) for spin, v in eigenvalues.items()}
        elem.clear()
        return eigenvalues

    def _parse_projected_eigen(self, elem):
        root = elem.find("array").find("set")
        proj_eigen = defaultdict(list)
        for s in root.findall("set"):
            spin = int(re.match(r"spin(\d+)", s.attrib["comment"]).group(1))

            # Force spin to be +1 or -1
            spin = Spin.up if spin == 1 else Spin.down
            for kpt, ss in enumerate(s.findall("set")):
                dk = []
                for band, sss in enumerate(ss.findall("set")):
                    db = _parse_varray(sss)
                    dk.append(db)
                proj_eigen[spin].append(dk)
        proj_eigen = {spin: np.array(v) for spin, v in proj_eigen.items()}
        elem.clear()
        return proj_eigen

    def _parse_dynmat(self, elem):
        hessian = []
        eigenvalues = []
        eigenvectors = []
        for v in elem.findall("v"):
            if v.attrib["name"] == "eigenvalues":
                eigenvalues = [float(i) for i in v.text.split()]
        for va in elem.findall("varray"):
            if va.attrib["name"] == "hessian":
                for v in va.findall("v"):
                    hessian.append([float(i) for i in v.text.split()])
            elif va.attrib["name"] == "eigenvectors":
                for v in va.findall("v"):
                    eigenvectors.append([float(i) for i in v.text.split()])
        return hessian, eigenvalues, eigenvectors


class BSVasprun(Vasprun):
    """
    A highly optimized version of Vasprun that parses only eigenvalues for
    bandstructures. All other properties like structures, parameters,
    etc. are ignored.
    """

    def __init__(self, filename, parse_projected_eigen=False,
                 parse_potcar_file=False, occu_tol=1e-8):
        """
        Args:
            filename (str): Filename to parse
            parse_projected_eigen (bool): Whether to parse the projected
                eigenvalues. Defaults to False. Set to True to obtain projected
                eigenvalues. **Note that this can take an extreme amount of time
                and memory.** So use this wisely.
            parse_potcar_file (bool/str): Whether to parse the potcar file to read
                the potcar hashes for the potcar_spec attribute. Defaults to True,
                where no hashes will be determined and the potcar_spec dictionaries
                will read {"symbol": ElSymbol, "hash": None}. By Default, looks in
                the same directory as the vasprun.xml, with same extensions as
                 Vasprun.xml. If a string is provided, looks at that filepath.
            occu_tol (float): Sets the minimum tol for the determination of the
                vbm and cbm. Usually the default of 1e-8 works well enough,
                but there may be pathological cases.
        """
        self.filename = filename
        self.occu_tol = occu_tol

        with zopen(filename, "rt") as f:
            self.efermi = None
            parsed_header = False
            self.eigenvalues = None
            self.projected_eigenvalues = None
            for event, elem in ET.iterparse(f):
                tag = elem.tag
                if not parsed_header:
                    if tag == "generator":
                        self.generator = self._parse_params(elem)
                    elif tag == "incar":
                        self.incar = self._parse_params(elem)
                    elif tag == "kpoints":
                        self.kpoints, self.actual_kpoints, self.actual_kpoints_weights = self._parse_kpoints(elem)
                    elif tag == "parameters":
                        self.parameters = self._parse_params(elem)
                    elif tag == "atominfo":
                        self.atomic_symbols, self.potcar_symbols = self._parse_atominfo(elem)
                        self.potcar_spec = [{"titel": p, "hash": None} for p in self.potcar_symbols]
                        parsed_header = True
                elif tag == "i" and elem.attrib.get("name") == "efermi":
                    self.efermi = float(elem.text)
                elif tag == "eigenvalues":
                    self.eigenvalues = self._parse_eigen(elem)
                elif parse_projected_eigen and tag == "projected":
                    self.projected_eigenvalues = self._parse_projected_eigen(
                        elem)
                elif tag == "structure" and elem.attrib.get("name") == \
                        "finalpos":
                    self.final_structure = self._parse_structure(elem)
        self.vasp_version = self.generator["version"]
        if parse_potcar_file:
            self.update_potcar_spec(parse_potcar_file)

    def as_dict(self):
        """
        Json-serializable dict representation.
        """
        d = {"vasp_version": self.vasp_version,
             "has_vasp_completed": True,
             "nsites": len(self.final_structure)}
        comp = self.final_structure.composition
        d["unit_cell_formula"] = comp.as_dict()
        d["reduced_cell_formula"] = Composition(comp.reduced_formula).as_dict()
        d["pretty_formula"] = comp.reduced_formula
        symbols = [s.split()[1] for s in self.potcar_symbols]
        symbols = [re.split(r"_", s)[0] for s in symbols]
        d["is_hubbard"] = self.is_hubbard
        d["hubbards"] = self.hubbards

        unique_symbols = sorted(list(set(self.atomic_symbols)))
        d["elements"] = unique_symbols
        d["nelements"] = len(unique_symbols)

        d["run_type"] = self.run_type

        vin = {"incar": {k: v for k, v in self.incar.items()},
               "crystal": self.final_structure.as_dict(),
               "kpoints": self.kpoints.as_dict()}
        actual_kpts = [{"abc": list(self.actual_kpoints[i]),
                        "weight": self.actual_kpoints_weights[i]}
                       for i in range(len(self.actual_kpoints))]
        vin["kpoints"]["actual_points"] = actual_kpts
        vin["potcar"] = [s.split(" ")[1] for s in self.potcar_symbols]
        vin["potcar_spec"] = self.potcar_spec
        vin["potcar_type"] = [s.split(" ")[0] for s in self.potcar_symbols]
        vin["parameters"] = {k: v for k, v in self.parameters.items()}
        vin["lattice_rec"] = self.final_structure.lattice.reciprocal_lattice.as_dict()
        d["input"] = vin

        vout = {"crystal": self.final_structure.as_dict(),
                "efermi": self.efermi}

        if self.eigenvalues:
            eigen = defaultdict(dict)
            for spin, values in self.eigenvalues.items():
                for i, v in enumerate(values):
                    eigen[i][str(spin)] = v
            vout["eigenvalues"] = eigen
            (gap, cbm, vbm, is_direct) = self.eigenvalue_band_properties
            vout.update(dict(bandgap=gap, cbm=cbm, vbm=vbm,
                             is_gap_direct=is_direct))

            if self.projected_eigenvalues:
                peigen = []
                for i in range(len(eigen)):
                    peigen.append({})
                for spin, v in self.projected_eigenvalues.items():
                    for kpoint_index, vv in enumerate(v):
                        if str(spin) not in peigen[kpoint_index]:
                            peigen[kpoint_index][str(spin)] = vv
                vout['projected_eigenvalues'] = peigen

        d['output'] = vout
        return jsanitize(d, strict=True)


class Outcar:
    """
    Parser for data in OUTCAR that is not available in Vasprun.xml

    Note, this class works a bit differently than most of the other
    VaspObjects, since the OUTCAR can be very different depending on which
    "type of run" performed.

    Creating the OUTCAR class with a filename reads "regular parameters" that
    are always present.

    .. attribute:: magnetization

        Magnetization on each ion as a tuple of dict, e.g.,
        ({"d": 0.0, "p": 0.003, "s": 0.002, "tot": 0.005}, ... )
        Note that this data is not always present.  LORBIT must be set to some
        other value than the default.

    .. attribute:: chemical_shielding

        chemical shielding on each ion as a dictionary with core and valence contributions

    .. attribute:: unsym_cs_tensor

        Unsymmetrized chemical shielding tensor matrixes on each ion as a list.
        e.g.,
        [[[sigma11, sigma12, sigma13],
          [sigma21, sigma22, sigma23],
          [sigma31, sigma32, sigma33]],
          ...
         [[sigma11, sigma12, sigma13],
          [sigma21, sigma22, sigma23],
          [sigma31, sigma32, sigma33]]]

    .. attribute:: cs_g0_contribution

        G=0 contribution to chemical shielding. 2D rank 3 matrix

    .. attribute:: cs_core_contribution

        Core contribution to chemical shielding. dict. e.g.,
        {'Mg': -412.8, 'C': -200.5, 'O': -271.1}

    .. attribute:: efg

        Electric Field Gradient (EFG) tensor on each ion as a tuple of dict, e.g.,
        ({"cq": 0.1, "eta", 0.2, "nuclear_quadrupole_moment": 0.3},
         {"cq": 0.7, "eta", 0.8, "nuclear_quadrupole_moment": 0.9},
         ...)

    .. attribute:: charge

        Charge on each ion as a tuple of dict, e.g.,
        ({"p": 0.154, "s": 0.078, "d": 0.0, "tot": 0.232}, ...)
        Note that this data is not always present.  LORBIT must be set to some
        other value than the default.

    .. attribute:: is_stopped

        True if OUTCAR is from a stopped run (using STOPCAR, see Vasp Manual).

    .. attribute:: run_stats

        Various useful run stats as a dict including "System time (sec)",
        "Total CPU time used (sec)", "Elapsed time (sec)",
        "Maximum memory used (kb)", "Average memory used (kb)",
        "User time (sec)".

    .. attribute:: elastic_tensor
        Total elastic moduli (Kbar) is given in a 6x6 array matrix.

    .. attribute:: drift
        Total drift for each step in eV/Atom

    .. attribute:: ngf
        Dimensions for the Augementation grid

    .. attribute: sampling_radii
        Size of the sampling radii in VASP for the test charges for
        the electrostatic potential at each atom. Total array size is the number
        of elements present in the calculation

    .. attribute: electrostatic_potential
        Average electrostatic potential at each atomic position in order
        of the atoms in POSCAR.

    ..attribute: final_energy_contribs
        Individual contributions to the total final energy as a dictionary.
        Include contirbutions from keys, e.g.:
        {'DENC': -505778.5184347, 'EATOM': 15561.06492564, 'EBANDS': -804.53201231,
        'EENTRO': -0.08932659, 'EXHF': 0.0, 'Ediel_sol': 0.0,
        'PAW double counting': 664.6726974100002, 'PSCENC': 742.48691646,
        'TEWEN': 489742.86847338, 'XCENC': -169.64189814}

    One can then call a specific reader depending on the type of run being
    performed. These are currently: read_igpar(), read_lepsilon() and
    read_lcalcpol(), read_core_state_eign(), read_avg_core_pot().

    See the documentation of those methods for more documentation.

    Authors: Rickard Armiento, Shyue Ping Ong
    """

    def __init__(self, filename):
        """
        Args:
            filename (str): OUTCAR filename to parse.
        """
        self.filename = filename
        self.is_stopped = False

        # data from end of OUTCAR
        charge = []
        mag_x = []
        mag_y = []
        mag_z = []
        header = []
        run_stats = {}
        total_mag = None
        nelect = None
        efermi = None
        total_energy = None

        time_patt = re.compile(r"\((sec|kb)\)")
        efermi_patt = re.compile(r"E-fermi\s*:\s*(\S+)")
        nelect_patt = re.compile(r"number of electron\s+(\S+)\s+magnetization")
        mag_patt = re.compile(r"number of electron\s+\S+\s+magnetization\s+("
                              r"\S+)")
        toten_pattern = re.compile(r"free  energy   TOTEN\s+=\s+([\d\-\.]+)")

        all_lines = []
        for line in reverse_readfile(self.filename):
            clean = line.strip()
            all_lines.append(clean)
            if clean.find("soft stop encountered!  aborting job") != -1:
                self.is_stopped = True
            else:
                if time_patt.search(line):
                    tok = line.strip().split(":")
                    run_stats[tok[0].strip()] = float(tok[1].strip())
                    continue
                m = efermi_patt.search(clean)
                if m:
                    try:
                        # try-catch because VASP sometimes prints
                        # 'E-fermi: ********     XC(G=0):  -6.1327
                        # alpha+bet : -1.8238'
                        efermi = float(m.group(1))
                        continue
                    except ValueError:
                        efermi = None
                        continue
                m = nelect_patt.search(clean)
                if m:
                    nelect = float(m.group(1))
                m = mag_patt.search(clean)
                if m:
                    total_mag = float(m.group(1))
                if total_energy is None:
                    m = toten_pattern.search(clean)
                    if m:
                        total_energy = float(m.group(1))
            if all([nelect, total_mag is not None, efermi is not None,
                    run_stats]):
                break

        # For single atom systems, VASP doesn't print a total line, so
        # reverse parsing is very difficult
        read_charge = False
        read_mag_x = False
        read_mag_y = False  # for SOC calculations only
        read_mag_z = False
        all_lines.reverse()
        for clean in all_lines:
            if read_charge or read_mag_x or read_mag_y or read_mag_z:
                if clean.startswith("# of ion"):
                    header = re.split(r"\s{2,}", clean.strip())
                    header.pop(0)
                else:
                    m = re.match(r"\s*(\d+)\s+(([\d\.\-]+)\s+)+", clean)
                    if m:
                        toks = [float(i)
                                for i in re.findall(r"[\d\.\-]+", clean)]
                        toks.pop(0)
                        if read_charge:
                            charge.append(dict(zip(header, toks)))
                        elif read_mag_x:
                            mag_x.append(dict(zip(header, toks)))
                        elif read_mag_y:
                            mag_y.append(dict(zip(header, toks)))
                        elif read_mag_z:
                            mag_z.append(dict(zip(header, toks)))
                    elif clean.startswith('tot'):
                        read_charge = False
                        read_mag_x = False
                        read_mag_y = False
                        read_mag_z = False
            if clean == "total charge":
                charge = []
                read_charge = True
                read_mag_x, read_mag_y, read_mag_z = False, False, False
            elif clean == "magnetization (x)":
                mag_x = []
                read_mag_x = True
                read_charge, read_mag_y, read_mag_z = False, False, False
            elif clean == "magnetization (y)":
                mag_y = []
                read_mag_y = True
                read_charge, read_mag_x, read_mag_z = False, False, False
            elif clean == "magnetization (z)":
                mag_z = []
                read_mag_z = True
                read_charge, read_mag_x, read_mag_y = False, False, False
            elif re.search("electrostatic", clean):
                read_charge, read_mag_x, read_mag_y, read_mag_z = False, False, False, False

        # merge x, y and z components of magmoms if present (SOC calculation)
        if mag_y and mag_z:
            # TODO: detect spin axis
            mag = []
            for idx in range(len(mag_x)):
                mag.append({
                    key: Magmom([mag_x[idx][key], mag_y[idx][key], mag_z[idx][key]])
                    for key in mag_x[0].keys()
                })
        else:
            mag = mag_x

        # data from beginning of OUTCAR
        run_stats['cores'] = 0
        with zopen(filename, "rt") as f:
            for line in f:
                if "running" in line:
                    run_stats['cores'] = line.split()[2]
                    break

        self.run_stats = run_stats
        self.magnetization = tuple(mag)
        self.charge = tuple(charge)
        self.efermi = efermi
        self.nelect = nelect
        self.total_mag = total_mag
        self.final_energy = total_energy
        self.data = {}

        # Read "total number of plane waves", NPLWV:
        self.read_pattern(
            {"nplwv": r"total plane-waves  NPLWV =\s+(\*{6}|\d+)"},
            terminate_on_match=True
        )
        try:
            self.data["nplwv"] = [[int(self.data["nplwv"][0][0])]]
        except ValueError:
            self.data["nplwv"] = [[None]]

        nplwvs_at_kpoints = [
            n for [n] in self.read_table_pattern(
                r"\n{3}-{104}\n{3}",
                r".+plane waves:\s+(\*{6,}|\d+)",
                r"maximum and minimum number of plane-waves"
            )
        ]
        self.data["nplwvs_at_kpoints"] = [None for n in nplwvs_at_kpoints]
        for (n, nplwv) in enumerate(nplwvs_at_kpoints):
            try:
                self.data["nplwvs_at_kpoints"][n] = int(nplwv)
            except ValueError:
                pass

        # Read the drift:
        self.read_pattern({
            "drift": r"total drift:\s+([\.\-\d]+)\s+([\.\-\d]+)\s+([\.\-\d]+)"},
            terminate_on_match=False,
            postprocess=float)
        self.drift = self.data.get('drift', [])

        # Check if calculation is spin polarized
        self.spin = False
        self.read_pattern({'spin': 'ISPIN  =      2'})
        if self.data.get('spin', []):
            self.spin = True

        # Check if calculation is noncollinear
        self.noncollinear = False
        self.read_pattern({'noncollinear': 'LNONCOLLINEAR =      T'})
        if self.data.get('noncollinear', []):
            self.noncollinear = False

        # Check if the calculation type is DFPT
        self.dfpt = False
        self.read_pattern({'ibrion': r"IBRION =\s+([\-\d]+)"},
                          terminate_on_match=True,
                          postprocess=int)
        if self.data.get("ibrion", [[0]])[0][0] > 6:
            self.dfpt = True
            self.read_internal_strain_tensor()

        # Check to see if LEPSILON is true and read piezo data if so
        self.lepsilon = False
        self.read_pattern({'epsilon': 'LEPSILON=     T'})
        if self.data.get('epsilon', []):
            self.lepsilon = True
            self.read_lepsilon()
            # only read ionic contribution if DFPT is turned on
            if self.dfpt:
                self.read_lepsilon_ionic()

        # Check to see if LCALCPOL is true and read polarization data if so
        self.lcalcpol = False
        self.read_pattern({'calcpol': 'LCALCPOL   =     T'})
        if self.data.get('calcpol', []):
            self.lcalcpol = True
            self.read_lcalcpol()
            self.read_pseudo_zval()

        # Read electrostatic potential
        self.read_pattern({
            'electrostatic': r"average \(electrostatic\) potential at core"})
        if self.data.get('electrostatic', []):
            self.read_electrostatic_potential()

        self.nmr_cs = False
        self.read_pattern({"nmr_cs": r"LCHIMAG   =     (T)"})
        if self.data.get("nmr_cs", None):
            self.nmr_cs = True
            self.read_chemical_shielding()
            self.read_cs_g0_contribution()
            self.read_cs_core_contribution()
            self.read_cs_raw_symmetrized_tensors()

        self.nmr_efg = False
        self.read_pattern({"nmr_efg": r"NMR quadrupolar parameters"})
        if self.data.get("nmr_efg", None):
            self.nmr_efg = True
            self.read_nmr_efg()
            self.read_nmr_efg_tensor()

        self.has_onsite_density_matrices = False
        self.read_pattern({"has_onsite_density_matrices": r"onsite density matrix"},
                          terminate_on_match=True)
        if "has_onsite_density_matrices" in self.data:
            self.has_onsite_density_matrices = True
            self.read_onsite_density_matrices()

        # Store the individual contributions to the final total energy
        final_energy_contribs = {}
        for k in ["PSCENC", "TEWEN", "DENC", "EXHF", "XCENC", "PAW double counting",
                  "EENTRO", "EBANDS", "EATOM", "Ediel_sol"]:
            if k == "PAW double counting":
                self.read_pattern({k: r"%s\s+=\s+([\.\-\d]+)\s+([\.\-\d]+)" % (k)})
            else:
                self.read_pattern({k: r"%s\s+=\s+([\d\-\.]+)" % (k)})
            if not self.data[k]:
                continue
            final_energy_contribs[k] = sum([float(f) for f in self.data[k][-1]])
        self.final_energy_contribs = final_energy_contribs

    def read_pattern(self, patterns, reverse=False, terminate_on_match=False,
                     postprocess=str):
        r"""
        General pattern reading. Uses monty's regrep method. Takes the same
        arguments.

        Args:
            patterns (dict): A dict of patterns, e.g.,
                {"energy": r"energy\\(sigma->0\\)\\s+=\\s+([\\d\\-.]+)"}.
            reverse (bool): Read files in reverse. Defaults to false. Useful for
                large files, esp OUTCARs, especially when used with
                terminate_on_match.
            terminate_on_match (bool): Whether to terminate when there is at
                least one match in each key in pattern.
            postprocess (callable): A post processing function to convert all
                matches. Defaults to str, i.e., no change.

        Renders accessible:
            Any attribute in patterns. For example,
            {"energy": r"energy\\(sigma->0\\)\\s+=\\s+([\\d\\-.]+)"} will set the
            value of self.data["energy"] = [[-1234], [-3453], ...], to the
            results from regex and postprocess. Note that the returned values
            are lists of lists, because you can grep multiple items on one line.
        """
        matches = regrep(self.filename, patterns, reverse=reverse,
                         terminate_on_match=terminate_on_match,
                         postprocess=postprocess)
        for k in patterns.keys():
            self.data[k] = [i[0] for i in matches.get(k, [])]

    def read_table_pattern(self, header_pattern, row_pattern, footer_pattern,
                           postprocess=str, attribute_name=None,
                           last_one_only=True):
        r"""
        Parse table-like data. A table composes of three parts: header,
        main body, footer. All the data matches "row pattern" in the main body
        will be returned.

        Args:
            header_pattern (str): The regular expression pattern matches the
                table header. This pattern should match all the text
                immediately before the main body of the table. For multiple
                sections table match the text until the section of
                interest. MULTILINE and DOTALL options are enforced, as a
                result, the "." meta-character will also match "\n" in this
                section.
            row_pattern (str): The regular expression matches a single line in
                the table. Capture interested field using regular expression
                groups.
            footer_pattern (str): The regular expression matches the end of the
                table. E.g. a long dash line.
            postprocess (callable): A post processing function to convert all
                matches. Defaults to str, i.e., no change.
            attribute_name (str): Name of this table. If present the parsed data
                will be attached to "data. e.g. self.data["efg"] = [...]
            last_one_only (bool): All the tables will be parsed, if this option
                is set to True, only the last table will be returned. The
                enclosing list will be removed. i.e. Only a single table will
                be returned. Default to be True.

        Returns:
            List of tables. 1) A table is a list of rows. 2) A row if either a list of
            attribute values in case the the capturing group is defined without name in
            row_pattern, or a dict in case that named capturing groups are defined by
            row_pattern.
        """
        with zopen(self.filename, 'rt') as f:
            text = f.read()
        table_pattern_text = header_pattern + r"\s*^(?P<table_body>(?:\s+" + row_pattern + r")+)\s+" + footer_pattern
        table_pattern = re.compile(table_pattern_text, re.MULTILINE | re.DOTALL)
        rp = re.compile(row_pattern)
        tables = []
        for mt in table_pattern.finditer(text):
            table_body_text = mt.group("table_body")
            table_contents = []
            for line in table_body_text.split("\n"):
                ml = rp.search(line)
                # skip empty lines
                if not ml:
                    continue
                d = ml.groupdict()
                if len(d) > 0:
                    processed_line = {k: postprocess(v) for k, v in d.items()}
                else:
                    processed_line = [postprocess(v) for v in ml.groups()]
                table_contents.append(processed_line)
            tables.append(table_contents)
        if last_one_only:
            retained_data = tables[-1]
        else:
            retained_data = tables
        if attribute_name is not None:
            self.data[attribute_name] = retained_data
        return retained_data

    def read_electrostatic_potential(self):
        """
        Parses the eletrostatic potential for the last ionic step
        """
        pattern = {"ngf": r"\s+dimension x,y,z NGXF=\s+([\.\-\d]+)\sNGYF=\s+([\.\-\d]+)\sNGZF=\s+([\.\-\d]+)"}
        self.read_pattern(pattern, postprocess=int)
        self.ngf = self.data.get("ngf", [[]])[0]

        pattern = {"radii": r"the test charge radii are((?:\s+[\.\-\d]+)+)"}
        self.read_pattern(pattern, reverse=True, terminate_on_match=True, postprocess=str)
        self.sampling_radii = [float(f) for f in self.data["radii"][0][0].split()]

        header_pattern = r"\(the norm of the test charge is\s+[\.\-\d]+\)"
        table_pattern = r"((?:\s+\d+\s*[\.\-\d]+)+)"
        footer_pattern = r"\s+E-fermi :"

        pots = self.read_table_pattern(header_pattern, table_pattern, footer_pattern)
        pots = "".join(itertools.chain.from_iterable(pots))

        pots = re.findall(r"\s+\d+\s*([\.\-\d]+)+", pots)

        self.electrostatic_potential = [float(f) for f in pots]

    @staticmethod
    def _parse_sci_notation(line):
        """
        Method to parse lines with values in scientific notation and potentially
        without spaces in between the values. This assumes that the scientific
        notation always lists two digits for the exponent, e.g. 3.535E-02
        Args:
            line: line to parse

        Returns: an array of numbers if found, or empty array if not

        """
        m = re.findall(r"[\.\-\d]+E[\+\-]\d{2}", line)
        if m:
            return [float(t) for t in m]
        return []

    def read_freq_dielectric(self):
        """
        Parses the frequency dependent dielectric function (obtained with
        LOPTICS). Frequencies (in eV) are in self.frequencies, and dielectric
        tensor function is given as self.dielectric_tensor_function.
        """

        plasma_pattern = r"plasma frequency squared.*"
        dielectric_pattern = r"frequency dependent\s+IMAGINARY " \
                             r"DIELECTRIC FUNCTION \(independent particle, " \
                             r"no local field effects\)(\sdensity-density)*$"
        row_pattern = r"\s+".join([r"([\.\-\d]+)"] * 3)
        plasma_frequencies = collections.defaultdict(list)
        read_plasma = False
        read_dielectric = False
        energies = []
        data = {"REAL": [], "IMAGINARY": []}
        count = 0
        component = "IMAGINARY"
        with zopen(self.filename, "rt") as f:
            for l in f:
                l = l.strip()
                if re.match(plasma_pattern, l):
                    read_plasma = "intraband" if "intraband" in l else "interband"
                elif re.match(dielectric_pattern, l):
                    read_plasma = False
                    read_dielectric = True
                    row_pattern = r"\s+".join([r"([\.\-\d]+)"] * 7)

                if read_plasma and re.match(row_pattern, l):
                    plasma_frequencies[read_plasma].append(
                        [float(t) for t in l.strip().split()])
                elif read_plasma and Outcar._parse_sci_notation(l):
                    plasma_frequencies[read_plasma].append(
                        Outcar._parse_sci_notation(l))
                elif read_dielectric:
                    if re.match(row_pattern, l.strip()):
                        toks = l.strip().split()
                        if component == "IMAGINARY":
                            energies.append(float(toks[0]))
                        xx, yy, zz, xy, yz, xz = [float(t) for t in toks[1:]]
                        matrix = [[xx, xy, xz], [xy, yy, yz], [xz, yz, zz]]
                        data[component].append(matrix)
                    elif re.match(r"\s*-+\s*", l):
                        count += 1
                    if count == 2:
                        component = "REAL"
                    elif count == 3:
                        break

        self.plasma_frequencies = {k: np.array(v[:3])
                                   for k, v in plasma_frequencies.items()}
        self.dielectric_energies = np.array(energies)
        self.dielectric_tensor_function = np.array(data["REAL"]) + 1j * np.array(data["IMAGINARY"])

    @property  # type: ignore
    @deprecated(message="frequencies has been renamed to dielectric_energies.")
    def frequencies(self):
        """
        Renamed to dielectric energies.
        """
        return self.dielectric_energies

    def read_chemical_shielding(self):
        """
        Parse the NMR chemical shieldings data. Only the second part "absolute, valence and core"
        will be parsed. And only the three right most field (ISO_SHIELDING, SPAN, SKEW) will be retrieved.

        Returns:
            List of chemical shieldings in the order of atoms from the OUTCAR. Maryland notation is adopted.
        """
        header_pattern = r"\s+CSA tensor \(J\. Mason, Solid State Nucl\. Magn\. Reson\. 2, " \
                         r"285 \(1993\)\)\s+" \
                         r"\s+-{50,}\s+" \
                         r"\s+EXCLUDING G=0 CONTRIBUTION\s+INCLUDING G=0 CONTRIBUTION\s+" \
                         r"\s+-{20,}\s+-{20,}\s+" \
                         r"\s+ATOM\s+ISO_SHIFT\s+SPAN\s+SKEW\s+ISO_SHIFT\s+SPAN\s+SKEW\s+" \
                         r"-{50,}\s*$"
        first_part_pattern = r"\s+\(absolute, valence only\)\s+$"
        swallon_valence_body_pattern = r".+?\(absolute, valence and core\)\s+$"
        row_pattern = r"\d+(?:\s+[-]?\d+\.\d+){3}\s+" + r'\s+'.join(
            [r"([-]?\d+\.\d+)"] * 3)
        footer_pattern = r"-{50,}\s*$"
        h1 = header_pattern + first_part_pattern
        cs_valence_only = self.read_table_pattern(
            h1, row_pattern, footer_pattern, postprocess=float,
            last_one_only=True)
        h2 = header_pattern + swallon_valence_body_pattern
        cs_valence_and_core = self.read_table_pattern(
            h2, row_pattern, footer_pattern, postprocess=float,
            last_one_only=True)
        all_cs = {}
        for name, cs_table in [["valence_only", cs_valence_only],
                               ["valence_and_core", cs_valence_and_core]]:
            all_cs[name] = cs_table
        self.data["chemical_shielding"] = all_cs

    def read_cs_g0_contribution(self):
        """
        Parse the  G0 contribution of NMR chemical shielding.

        Returns:
            G0 contribution matrix as list of list.
        """
        header_pattern = r'^\s+G\=0 CONTRIBUTION TO CHEMICAL SHIFT \(field along BDIR\)\s+$\n' \
                         r'^\s+-{50,}$\n' \
                         r'^\s+BDIR\s+X\s+Y\s+Z\s*$\n' \
                         r'^\s+-{50,}\s*$\n'
        row_pattern = r'(?:\d+)\s+' + r'\s+'.join([r'([-]?\d+\.\d+)'] * 3)
        footer_pattern = r'\s+-{50,}\s*$'
        self.read_table_pattern(header_pattern, row_pattern, footer_pattern, postprocess=float,
                                last_one_only=True, attribute_name="cs_g0_contribution")

    def read_cs_core_contribution(self):
        """
            Parse the core contribution of NMR chemical shielding.

            Returns:
            G0 contribution matrix as list of list.
        """
        header_pattern = r'^\s+Core NMR properties\s*$\n' \
                         r'\n' \
                         r'^\s+typ\s+El\s+Core shift \(ppm\)\s*$\n' \
                         r'^\s+-{20,}$\n'
        row_pattern = r'\d+\s+(?P<element>[A-Z][a-z]?\w?)\s+(?P<shift>[-]?\d+\.\d+)'
        footer_pattern = r'\s+-{20,}\s*$'
        self.read_table_pattern(header_pattern, row_pattern, footer_pattern, postprocess=str,
                                last_one_only=True, attribute_name="cs_core_contribution")
        core_contrib = {d['element']: float(d['shift'])
                        for d in self.data["cs_core_contribution"]}
        self.data["cs_core_contribution"] = core_contrib

    def read_cs_raw_symmetrized_tensors(self):
        """
        Parse the matrix form of NMR tensor before corrected to table.

        Returns:
            nsymmetrized tensors list in the order of atoms.
        """
        header_pattern = r"\s+-{50,}\s+" \
                         r"\s+Absolute Chemical Shift tensors\s+" \
                         r"\s+-{50,}$"
        first_part_pattern = r"\s+UNSYMMETRIZED TENSORS\s+$"
        row_pattern = r"\s+".join([r"([-]?\d+\.\d+)"] * 3)
        unsym_footer_pattern = r"^\s+SYMMETRIZED TENSORS\s+$"

        with zopen(self.filename, 'rt') as f:
            text = f.read()
        unsym_table_pattern_text = header_pattern + first_part_pattern + r"(?P<table_body>.+)" + unsym_footer_pattern
        table_pattern = re.compile(unsym_table_pattern_text, re.MULTILINE | re.DOTALL)
        rp = re.compile(row_pattern)
        m = table_pattern.search(text)
        if m:
            table_text = m.group("table_body")
            micro_header_pattern = r"ion\s+\d+"
            micro_table_pattern_text = micro_header_pattern + r"\s*^(?P<table_body>(?:\s*" + row_pattern + r")+)\s+"
            micro_table_pattern = re.compile(micro_table_pattern_text,
                                             re.MULTILINE | re.DOTALL)
            unsym_tensors = []
            for mt in micro_table_pattern.finditer(table_text):
                table_body_text = mt.group("table_body")
                tensor_matrix = []
                for line in table_body_text.rstrip().split("\n"):
                    ml = rp.search(line)
                    processed_line = [float(v) for v in ml.groups()]
                    tensor_matrix.append(processed_line)
                unsym_tensors.append(tensor_matrix)
            self.data["unsym_cs_tensor"] = unsym_tensors
        else:
            raise ValueError("NMR UNSYMMETRIZED TENSORS is not found")

    def read_nmr_efg_tensor(self):
        """
        Parses the NMR Electric Field Gradient Raw Tensors

        Returns:
            A list of Electric Field Gradient Tensors in the order of Atoms from OUTCAR
        """

        header_pattern = r'Electric field gradients \(V/A\^2\)\n' \
                         r'-*\n' \
                         r' ion\s+V_xx\s+V_yy\s+V_zz\s+V_xy\s+V_xz\s+V_yz\n' \
                         r'-*\n'

        row_pattern = r'\d+\s+([-\d\.]+)\s+([-\d\.]+)\s+([-\d\.]+)\s+([-\d\.]+)\s+([-\d\.]+)\s+([-\d\.]+)'
        footer_pattern = r'-*\n'

        data = self.read_table_pattern(header_pattern, row_pattern, footer_pattern, postprocess=float)
        tensors = [make_symmetric_matrix_from_upper_tri(d) for d in data]
        self.data["unsym_efg_tensor"] = tensors
        return tensors

    def read_nmr_efg(self):
        """
        Parse the NMR Electric Field Gradient interpretted values.

        Returns:
            Electric Field Gradient tensors as a list of dict in the order of atoms from OUTCAR.
            Each dict key/value pair corresponds to a component of the tensors.
        """
        header_pattern = r'^\s+NMR quadrupolar parameters\s+$\n' \
                         r'^\s+Cq : quadrupolar parameter\s+Cq=e[*]Q[*]V_zz/h$\n' \
                         r'^\s+eta: asymmetry parameters\s+\(V_yy - V_xx\)/ V_zz$\n' \
                         r'^\s+Q  : nuclear electric quadrupole moment in mb \(millibarn\)$\n' \
                         r'^-{50,}$\n' \
                         r'^\s+ion\s+Cq\(MHz\)\s+eta\s+Q \(mb\)\s+$\n' \
                         r'^-{50,}\s*$\n'
        row_pattern = r'\d+\s+(?P<cq>[-]?\d+\.\d+)\s+(?P<eta>[-]?\d+\.\d+)\s+' \
                      r'(?P<nuclear_quadrupole_moment>[-]?\d+\.\d+)'
        footer_pattern = r'-{50,}\s*$'
        self.read_table_pattern(header_pattern, row_pattern, footer_pattern, postprocess=float,
                                last_one_only=True, attribute_name="efg")

    def read_elastic_tensor(self):
        """
        Parse the elastic tensor data.

        Returns:
            6x6 array corresponding to the elastic tensor from the OUTCAR.
        """
        header_pattern = r"TOTAL ELASTIC MODULI \(kBar\)\s+" \
                         r"Direction\s+([X-Z][X-Z]\s+)+" \
                         r"\-+"
        row_pattern = r"[X-Z][X-Z]\s+" + r"\s+".join([r"(\-*[\.\d]+)"] * 6)
        footer_pattern = r"\-+"
        et_table = self.read_table_pattern(header_pattern, row_pattern,
                                           footer_pattern, postprocess=float)
        self.data["elastic_tensor"] = et_table

    def read_piezo_tensor(self):
        """
        Parse the piezo tensor data
        """
        header_pattern = r"PIEZOELECTRIC TENSOR  for field in x, y, " \
                         r"z\s+\(C/m\^2\)\s+([X-Z][X-Z]\s+)+\-+"
        row_pattern = r"[x-z]\s+" + r"\s+".join([r"(\-*[\.\d]+)"] * 6)
        footer_pattern = r"BORN EFFECTIVE"
        pt_table = self.read_table_pattern(header_pattern, row_pattern,
                                           footer_pattern, postprocess=float)
        self.data["piezo_tensor"] = pt_table

    def read_onsite_density_matrices(self):
        """
        Parse the onsite density matrices, returns list with index corresponding
        to atom index in Structure.
        """

        # matrix size will vary depending on if d or f orbitals are present
        # therefore regex assumes f, but filter out None values if d

        header_pattern = r"spin component  1\n"
        row_pattern = r'[^\S\r\n]*(?:([\d.-]+))' + r'(?:[^\S\r\n]*(-?[\d.]+)[^\S\r\n]*)?' * 6 + r'.*?'
        footer_pattern = r"\nspin component  2"
        spin1_component = self.read_table_pattern(header_pattern, row_pattern,
                                                  footer_pattern, postprocess=lambda x: float(x) if x else None,
                                                  last_one_only=False)

        # filter out None values
        spin1_component = [[[e for e in row if e is not None] for row in matrix] for matrix in spin1_component]

        # and repeat for Spin.down

        header_pattern = r"spin component  2\n"
        row_pattern = r'[^\S\r\n]*(?:([\d.-]+))' + r'(?:[^\S\r\n]*(-?[\d.]+)[^\S\r\n]*)?' * 6 + r'.*?'
        footer_pattern = r"\n occupancies and eigenvectors"
        spin2_component = self.read_table_pattern(header_pattern, row_pattern,
                                                  footer_pattern, postprocess=lambda x: float(x) if x else None,
                                                  last_one_only=False)

        spin2_component = [[[e for e in row if e is not None] for row in matrix] for matrix in spin2_component]

        self.data["onsite_density_matrices"] = [
            {
                Spin.up: spin1_component[idx],
                Spin.down: spin2_component[idx]
            }
            for idx in range(len(spin1_component))
        ]

    def read_corrections(self, reverse=True, terminate_on_match=True):
        """
        Reads the dipol qudropol corrections into the
        Outcar.data["dipol_quadrupol_correction"].

        :param reverse: Whether to start from end of OUTCAR.
        :param terminate_on_match: Whether to terminate once match is found.
        """
        patterns = {
            "dipol_quadrupol_correction": r"dipol\+quadrupol energy "
                                          r"correction\s+([\d\-\.]+)"
        }
        self.read_pattern(patterns, reverse=reverse,
                          terminate_on_match=terminate_on_match,
                          postprocess=float)
        self.data["dipol_quadrupol_correction"] = self.data["dipol_quadrupol_correction"][0][0]

    def read_neb(self, reverse=True, terminate_on_match=True):
        """
        Reads NEB data. This only works with OUTCARs from both normal
        VASP NEB calculations or from the CI NEB method implemented by
        Henkelman et al.

        Args:
            reverse (bool): Read files in reverse. Defaults to false. Useful for
                large files, esp OUTCARs, especially when used with
                terminate_on_match. Defaults to True here since we usually
                want only the final value.
            terminate_on_match (bool): Whether to terminate when there is at
                least one match in each key in pattern. Defaults to True here
                since we usually want only the final value.

        Renders accessible:
            tangent_force - Final tangent force.
            energy - Final energy.
            These can be accessed under Outcar.data[key]
        """
        patterns = {
            "energy": r"energy\(sigma->0\)\s+=\s+([\d\-\.]+)",
            "tangent_force": r"(NEB: projections on to tangent \(spring, REAL\)\s+\S+|tangential force \(eV/A\))\s+"
                             r"([\d\-\.]+)"
        }
        self.read_pattern(patterns, reverse=reverse,
                          terminate_on_match=terminate_on_match,
                          postprocess=str)
        self.data["energy"] = float(self.data["energy"][0][0])
        if self.data.get("tangent_force"):
            self.data["tangent_force"] = float(
                self.data["tangent_force"][0][1])

    def read_igpar(self):
        """
        Renders accessible:
            er_ev = e<r>_ev (dictionary with Spin.up/Spin.down as keys)
            er_bp = e<r>_bp (dictionary with Spin.up/Spin.down as keys)
            er_ev_tot = spin up + spin down summed
            er_bp_tot = spin up + spin down summed
            p_elc = spin up + spin down summed
            p_ion = spin up + spin down summed

        (See VASP section "LBERRY,  IGPAR,  NPPSTR,  DIPOL tags" for info on
        what these are).
        """

        # variables to be filled
        self.er_ev = {}  # will  be  dict (Spin.up/down) of array(3*float)
        self.er_bp = {}  # will  be  dics (Spin.up/down) of array(3*float)
        self.er_ev_tot = None  # will be array(3*float)
        self.er_bp_tot = None  # will be array(3*float)
        self.p_elec = None
        self.p_ion = None
        try:
            search = []

            # Nonspin cases
            def er_ev(results, match):
                results.er_ev[Spin.up] = np.array(map(float,
                                                      match.groups()[1:4])) / 2
                results.er_ev[Spin.down] = results.er_ev[Spin.up]
                results.context = 2

            search.append([r"^ *e<r>_ev=\( *([-0-9.Ee+]*) *([-0-9.Ee+]*) "
                           r"*([-0-9.Ee+]*) *\)",
                           None, er_ev])

            def er_bp(results, match):
                results.er_bp[Spin.up] = np.array([float(match.group(i))
                                                   for i in range(1, 4)]) / 2
                results.er_bp[Spin.down] = results.er_bp[Spin.up]

            search.append([r"^ *e<r>_bp=\( *([-0-9.Ee+]*) *([-0-9.Ee+]*) "
                           r"*([-0-9.Ee+]*) *\)",
                           lambda results, line: results.context == 2, er_bp])

            # Spin cases
            def er_ev_up(results, match):
                results.er_ev[Spin.up] = np.array([float(match.group(i))
                                                   for i in range(1, 4)])
                results.context = Spin.up

            search.append([r"^.*Spin component 1 *e<r>_ev=\( *([-0-9.Ee+]*) "
                           r"*([-0-9.Ee+]*) *([-0-9.Ee+]*) *\)",
                           None, er_ev_up])

            def er_bp_up(results, match):
                results.er_bp[Spin.up] = np.array([float(match.group(1)),
                                                   float(match.group(2)),
                                                   float(match.group(3))])

            search.append([r"^ *e<r>_bp=\( *([-0-9.Ee+]*) *([-0-9.Ee+]*) "
                           r"*([-0-9.Ee+]*) *\)",
                           lambda results, line: results.context == Spin.up, er_bp_up])

            def er_ev_dn(results, match):
                results.er_ev[Spin.down] = np.array([float(match.group(1)),
                                                     float(match.group(2)),
                                                     float(match.group(3))])
                results.context = Spin.down

            search.append([r"^.*Spin component 2 *e<r>_ev=\( *([-0-9.Ee+]*) "
                           r"*([-0-9.Ee+]*) *([-0-9.Ee+]*) *\)",
                           None, er_ev_dn])

            def er_bp_dn(results, match):
                results.er_bp[Spin.down] = np.array([float(match.group(i))
                                                     for i in range(1, 4)])

            search.append([r"^ *e<r>_bp=\( *([-0-9.Ee+]*) *([-0-9.Ee+]*) "
                           r"*([-0-9.Ee+]*) *\)",
                           lambda results, line: results.context == Spin.down, er_bp_dn])

            # Always present spin/non-spin
            def p_elc(results, match):
                results.p_elc = np.array([float(match.group(i)) for i in range(1, 4)])

            search.append([r"^.*Total electronic dipole moment: "
                           r"*p\[elc\]=\( *([-0-9.Ee+]*) *([-0-9.Ee+]*) "
                           r"*([-0-9.Ee+]*) *\)", None, p_elc])

            def p_ion(results, match):
                results.p_ion = np.array([float(match.group(i)) for i in range(1, 4)])

            search.append([r"^.*ionic dipole moment: "
                           r"*p\[ion\]=\( *([-0-9.Ee+]*) *([-0-9.Ee+]*) "
                           r"*([-0-9.Ee+]*) *\)", None, p_ion])

            self.context = None
            self.er_ev = {Spin.up: None, Spin.down: None}
            self.er_bp = {Spin.up: None, Spin.down: None}

            micro_pyawk(self.filename, search, self)

            if self.er_ev[Spin.up] is not None and \
                    self.er_ev[Spin.down] is not None:
                self.er_ev_tot = self.er_ev[Spin.up] + self.er_ev[Spin.down]

            if self.er_bp[Spin.up] is not None and \
                    self.er_bp[Spin.down] is not None:
                self.er_bp_tot = self.er_bp[Spin.up] + self.er_bp[Spin.down]

        except Exception:
            self.er_ev_tot = None
            self.er_bp_tot = None
            raise Exception("IGPAR OUTCAR could not be parsed.")

    def read_internal_strain_tensor(self):
        """
        Reads the internal strain tensor and populates self.internal_strain_tensor with an array of voigt notation
            tensors for each site.
        """
        search = []

        def internal_strain_start(results, match):
            results.internal_strain_ion = int(match.group(1)) - 1
            results.internal_strain_tensor.append(np.zeros((3, 6)))

        search.append([r"INTERNAL STRAIN TENSOR FOR ION\s+(\d+)\s+for displacements in x,y,z  \(eV/Angst\):",
                       None, internal_strain_start])

        def internal_strain_data(results, match):
            if match.group(1).lower() == "x":
                index = 0
            elif match.group(1).lower() == "y":
                index = 1
            elif match.group(1).lower() == "z":
                index = 2
            else:
                raise Exception(
                    "Couldn't parse row index from symbol for internal strain tensor: {}".format(match.group(1)))
            results.internal_strain_tensor[results.internal_strain_ion][index] = np.array([float(match.group(i))
                                                                                           for i in range(2, 8)])
            if index == 2:
                results.internal_strain_ion = None

        search.append([r"^\s+([x,y,z])\s+" + r"([-]?\d+\.\d+)\s+" * 6,
                       lambda results, line: results.internal_strain_ion is not None,
                       internal_strain_data])

        self.internal_strain_ion = None
        self.internal_strain_tensor = []
        micro_pyawk(self.filename, search, self)

    def read_lepsilon(self):
        """
        Reads an LEPSILON run.

        # TODO: Document the actual variables.
        """
        try:
            search = []

            def dielectric_section_start(results, match):
                results.dielectric_index = -1

            search.append([r"MACROSCOPIC STATIC DIELECTRIC TENSOR \(", None,
                           dielectric_section_start])

            def dielectric_section_start2(results, match):
                results.dielectric_index = 0

            search.append(
                [r"-------------------------------------",
                 lambda results, line: results.dielectric_index == -1,
                 dielectric_section_start2])

            def dielectric_data(results, match):
                results.dielectric_tensor[results.dielectric_index, :] = \
                    np.array([float(match.group(i)) for i in range(1, 4)])
                results.dielectric_index += 1

            search.append(
                [r"^ *([-0-9.Ee+]+) +([-0-9.Ee+]+) +([-0-9.Ee+]+) *$",
                 lambda results, line: results.dielectric_index >= 0
                 if results.dielectric_index is not None
                 else None,
                 dielectric_data])

            def dielectric_section_stop(results, match):
                results.dielectric_index = None

            search.append(
                [r"-------------------------------------",
                 lambda results, line: results.dielectric_index >= 1
                 if results.dielectric_index is not None
                 else None,
                 dielectric_section_stop])

            self.dielectric_index = None
            self.dielectric_tensor = np.zeros((3, 3))

            def piezo_section_start(results, match):
                results.piezo_index = 0

            search.append([r"PIEZOELECTRIC TENSOR  for field in x, y, z        "
                           r"\(C/m\^2\)",
                           None, piezo_section_start])

            def piezo_data(results, match):
                results.piezo_tensor[results.piezo_index, :] = \
                    np.array([float(match.group(i)) for i in range(1, 7)])
                results.piezo_index += 1

            search.append(
                [r"^ *[xyz] +([-0-9.Ee+]+) +([-0-9.Ee+]+)" +
                 r" +([-0-9.Ee+]+) *([-0-9.Ee+]+) +([-0-9.Ee+]+)" +
                 r" +([-0-9.Ee+]+)*$",
                 lambda results, line: results.piezo_index >= 0
                 if results.piezo_index is not None
                 else None,
                 piezo_data])

            def piezo_section_stop(results, match):
                results.piezo_index = None

            search.append(
                [r"-------------------------------------",
                 lambda results, line: results.piezo_index >= 1
                 if results.piezo_index is not None
                 else None,
                 piezo_section_stop])

            self.piezo_index = None
            self.piezo_tensor = np.zeros((3, 6))

            def born_section_start(results, match):
                results.born_ion = -1

            search.append([r"BORN EFFECTIVE CHARGES ",
                           None, born_section_start])

            def born_ion(results, match):
                results.born_ion = int(match.group(1)) - 1
                results.born.append(np.zeros((3, 3)))

            search.append([r"ion +([0-9]+)", lambda results, line: results.born_ion is not None, born_ion])

            def born_data(results, match):
                results.born[results.born_ion][int(match.group(1)) - 1, :] = \
                    np.array([float(match.group(i)) for i in range(2, 5)])

            search.append(
                [r"^ *([1-3]+) +([-0-9.Ee+]+) +([-0-9.Ee+]+) +([-0-9.Ee+]+)$",
                 lambda results, line: results.born_ion >= 0
                 if results.born_ion is not None
                 else results.born_ion,
                 born_data])

            def born_section_stop(results, match):
                results.born_ion = None

            search.append(
                [r"-------------------------------------",
                 lambda results, line: results.born_ion >= 1
                 if results.born_ion is not None
                 else results.born_ion,
                 born_section_stop])

            self.born_ion = None
            self.born = []

            micro_pyawk(self.filename, search, self)

            self.born = np.array(self.born)

            self.dielectric_tensor = self.dielectric_tensor.tolist()
            self.piezo_tensor = self.piezo_tensor.tolist()

        except Exception:
            raise Exception("LEPSILON OUTCAR could not be parsed.")

    def read_lepsilon_ionic(self):
        """
        Reads an LEPSILON run, the ionic component.

        # TODO: Document the actual variables.
        """
        try:
            search = []

            def dielectric_section_start(results, match):
                results.dielectric_ionic_index = -1

            search.append([r"MACROSCOPIC STATIC DIELECTRIC TENSOR IONIC", None,
                           dielectric_section_start])

            def dielectric_section_start2(results, match):
                results.dielectric_ionic_index = 0

            search.append(
                [r"-------------------------------------",
                 lambda results, line: results.dielectric_ionic_index == -1
                 if results.dielectric_ionic_index is not None
                 else results.dielectric_ionic_index,
                 dielectric_section_start2])

            def dielectric_data(results, match):
                results.dielectric_ionic_tensor[results.dielectric_ionic_index, :] = \
                    np.array([float(match.group(i)) for i in range(1, 4)])
                results.dielectric_ionic_index += 1

            search.append(
                [r"^ *([-0-9.Ee+]+) +([-0-9.Ee+]+) +([-0-9.Ee+]+) *$",
                 lambda results, line: results.dielectric_ionic_index >= 0
                 if results.dielectric_ionic_index is not None
                 else results.dielectric_ionic_index,
                 dielectric_data])

            def dielectric_section_stop(results, match):
                results.dielectric_ionic_index = None

            search.append(
                [r"-------------------------------------",
                 lambda results, line: results.dielectric_ionic_index >= 1
                 if results.dielectric_ionic_index is not None
                 else results.dielectric_ionic_index,
                 dielectric_section_stop])

            self.dielectric_ionic_index = None
            self.dielectric_ionic_tensor = np.zeros((3, 3))

            def piezo_section_start(results, match):
                results.piezo_ionic_index = 0

            search.append([r"PIEZOELECTRIC TENSOR IONIC CONTR  for field in "
                           r"x, y, z        ",
                           None, piezo_section_start])

            def piezo_data(results, match):
                results.piezo_ionic_tensor[results.piezo_ionic_index, :] = \
                    np.array([float(match.group(i)) for i in range(1, 7)])
                results.piezo_ionic_index += 1

            search.append(
                [r"^ *[xyz] +([-0-9.Ee+]+) +([-0-9.Ee+]+)" +
                 r" +([-0-9.Ee+]+) *([-0-9.Ee+]+) +([-0-9.Ee+]+)" +
                 r" +([-0-9.Ee+]+)*$",
                 lambda results, line: results.piezo_ionic_index >= 0
                 if results.piezo_ionic_index is not None
                 else results.piezo_ionic_index,
                 piezo_data])

            def piezo_section_stop(results, match):
                results.piezo_ionic_index = None

            search.append(
                ["-------------------------------------",
                 lambda results, line: results.piezo_ionic_index >= 1
                 if results.piezo_ionic_index is not None
                 else results.piezo_ionic_index,
                 piezo_section_stop])

            self.piezo_ionic_index = None
            self.piezo_ionic_tensor = np.zeros((3, 6))

            micro_pyawk(self.filename, search, self)

            self.dielectric_ionic_tensor = self.dielectric_ionic_tensor.tolist()
            self.piezo_ionic_tensor = self.piezo_ionic_tensor.tolist()

        except Exception:
            raise Exception(
                "ionic part of LEPSILON OUTCAR could not be parsed.")

    def read_lcalcpol(self):
        """
        Reads the lcalpol.

        # TODO: Document the actual variables.
        """
        self.p_elec = None
        self.p_sp1 = None
        self.p_sp2 = None
        self.p_ion = None
        try:
            search = []

            # Always present spin/non-spin
            def p_elec(results, match):
                results.p_elec = np.array([float(match.group(1)),
                                           float(match.group(2)),
                                           float(match.group(3))])

            search.append([r"^.*Total electronic dipole moment: "
                           r"*p\[elc\]=\( *([-0-9.Ee+]*) *([-0-9.Ee+]*) "
                           r"*([-0-9.Ee+]*) *\)",
                           None, p_elec])

            # If spin-polarized (and not noncollinear)
            # save spin-polarized electronic values
            if self.spin and not self.noncollinear:
                def p_sp1(results, match):
                    results.p_sp1 = np.array([float(match.group(1)),
                                              float(match.group(2)),
                                              float(match.group(3))])

                search.append([r"^.*p\[sp1\]=\( *([-0-9.Ee+]*) *([-0-9.Ee+]*) "
                               r"*([-0-9.Ee+]*) *\)",
                               None, p_sp1])

                def p_sp2(results, match):
                    results.p_sp2 = np.array([float(match.group(1)),
                                              float(match.group(2)),
                                              float(match.group(3))])

                search.append([r"^.*p\[sp2\]=\( *([-0-9.Ee+]*) *([-0-9.Ee+]*) "
                               r"*([-0-9.Ee+]*) *\)",
                               None, p_sp2])

            def p_ion(results, match):
                results.p_ion = np.array([float(match.group(1)),
                                          float(match.group(2)),
                                          float(match.group(3))])

            search.append([r"^.*Ionic dipole moment: *p\[ion\]="
                           r"\( *([-0-9.Ee+]*)"
                           r" *([-0-9.Ee+]*) *([-0-9.Ee+]*) *\)",
                           None, p_ion])

            micro_pyawk(self.filename, search, self)

        except Exception:
            raise Exception("LCALCPOL OUTCAR could not be parsed.")

    def read_pseudo_zval(self):
        """
        Create pseudopotential ZVAL dictionary.
        """
        try:
            def atom_symbols(results, match):
                element_symbol = match.group(1)
                if not hasattr(results, 'atom_symbols'):
                    results.atom_symbols = []
                results.atom_symbols.append(element_symbol.strip())

            def zvals(results, match):
                zvals = match.group(1)
                results.zvals = map(float, re.findall(r'-?\d+\.\d*', zvals))

            search = []
            search.append([r'(?<=VRHFIN =)(.*)(?=:)', None, atom_symbols])
            search.append([r'^\s+ZVAL.*=(.*)', None, zvals])

            micro_pyawk(self.filename, search, self)

            zval_dict = {}
            for x, y in zip(self.atom_symbols, self.zvals):
                zval_dict.update({x: y})
            self.zval_dict = zval_dict

            # Clean-up
            del (self.atom_symbols)
            del (self.zvals)
        except Exception:
            raise Exception("ZVAL dict could not be parsed.")

    def read_core_state_eigen(self):
        """
        Read the core state eigenenergies at each ionic step.

        Returns:
            A list of dict over the atom such as [{"AO":[core state eig]}].
            The core state eigenenergie list for each AO is over all ionic
            step.

        Example:
            The core state eigenenergie of the 2s AO of the 6th atom of the
            structure at the last ionic step is [5]["2s"][-1]
        """

        with zopen(self.filename, "rt") as foutcar:
            line = foutcar.readline()
            while line != "":
                line = foutcar.readline()
                if "NIONS =" in line:
                    natom = int(line.split("NIONS =")[1])
                    cl = [defaultdict(list) for i in range(natom)]
                if "the core state eigen" in line:
                    iat = -1
                    while line != "":
                        line = foutcar.readline()
                        # don't know number of lines to parse without knowing
                        # specific species, so stop parsing when we reach
                        # "E-fermi" instead
                        if "E-fermi" in line:
                            break
                        data = line.split()
                        # data will contain odd number of elements if it is
                        # the start of a new entry, or even number of elements
                        # if it continues the previous entry
                        if len(data) % 2 == 1:
                            iat += 1  # started parsing a new ion
                            data = data[1:]  # remove element with ion number
                        for i in range(0, len(data), 2):
                            cl[iat][data[i]].append(float(data[i + 1]))
        return cl

    def read_avg_core_poten(self):
        """
        Read the core potential at each ionic step.

        Returns:
            A list for each ionic step containing a list of the average core
            potentials for each atom: [[avg core pot]].

        Example:
            The average core potential of the 2nd atom of the structure at the
            last ionic step is: [-1][1]
        """

        def pairwise(iterable):
            """s -> (s0,s1), (s1,s2), (s2, s3), ..."""
            a = iter(iterable)
            return zip(a, a)

        with zopen(self.filename, "rt") as foutcar:
            line = foutcar.readline()
            aps = []
            while line != "":
                line = foutcar.readline()
                if "the norm of the test charge is" in line:
                    ap = []
                    while line != "":
                        line = foutcar.readline()
                        # don't know number of lines to parse without knowing
                        # specific species, so stop parsing when we reach
                        # "E-fermi" instead
                        if "E-fermi" in line:
                            aps.append(ap)
                            break
                        data = line.split()
                        # the average core potentials of up to 5 elements are
                        # given per line
                        for i, pot in pairwise(data):
                            ap.append(float(pot))
        return aps

    def as_dict(self):
<<<<<<< HEAD
        d = {"efermi": self.efermi,
=======
        """
        :return: MSONAble dict.
        """
        d = {"@module": self.__class__.__module__,
             "@class": self.__class__.__name__, "efermi": self.efermi,
>>>>>>> dc80a672
             "run_stats": self.run_stats, "magnetization": self.magnetization,
             "charge": self.charge, "total_magnetization": self.total_mag,
             "nelect": self.nelect, "is_stopped": self.is_stopped,
             "drift": self.drift, "ngf": self.ngf,
             "sampling_radii": self.sampling_radii,
             "electrostatic_potential": self.electrostatic_potential}

        if self.lepsilon:
            d.update({"piezo_tensor": self.piezo_tensor,
                      "dielectric_tensor": self.dielectric_tensor,
                      "born": self.born})

        if self.dfpt:
            d.update({"internal_strain_tensor": self.internal_strain_tensor})

        if self.dfpt and self.lepsilon:
            d.update({"piezo_ionic_tensor": self.piezo_ionic_tensor,
                      "dielectric_ionic_tensor": self.dielectric_ionic_tensor})

        if self.lcalcpol:
            d.update({'p_elec': self.p_elec,
                      'p_ion': self.p_ion})
            if self.spin and not self.noncollinear:
                d.update({'p_sp1': self.p_sp1,
                          'p_sp2': self.p_sp2})
            d.update({'zval_dict': self.zval_dict})

        if self.nmr_cs:
            d.update({"nmr_cs": {"valence and core": self.data["chemical_shielding"]["valence_and_core"],
                                 "valence_only": self.data["chemical_shielding"]["valence_only"],
                                 "g0": self.data["cs_g0_contribution"],
                                 "core": self.data["cs_core_contribution"],
                                 "raw": self.data["unsym_cs_tensor"]}})

        if self.nmr_efg:
            d.update({"nmr_efg": {"raw": self.data["unsym_efg_tensor"],
                                  "parameters": self.data["efg"]}})

        if self.has_onsite_density_matrices:
            # cast Spin to str for consistency with electronic_structure
            # TODO: improve handling of Enum (de)serialization in monty
            onsite_density_matrices = [{str(k): v for k, v in d.items()}
                                       for d in self.data["onsite_density_matrices"]]
            d.update({"onsite_density_matrices": onsite_density_matrices})

        return d

    def read_fermi_contact_shift(self):
        """
        output example:
        Fermi contact (isotropic) hyperfine coupling parameter (MHz)
        -------------------------------------------------------------
        ion      A_pw      A_1PS     A_1AE     A_1c      A_tot
        -------------------------------------------------------------
         1      -0.002    -0.002    -0.051     0.000    -0.052
         2      -0.002    -0.002    -0.051     0.000    -0.052
         3       0.056     0.056     0.321    -0.048     0.321
        -------------------------------------------------------------
        , which corresponds to
        [[-0.002, -0.002, -0.051, 0.0, -0.052],
         [-0.002, -0.002, -0.051, 0.0, -0.052],
         [0.056, 0.056, 0.321, -0.048, 0.321]] from 'fch' data
        """

        # Fermi contact (isotropic) hyperfine coupling parameter (MHz)
        header_pattern1 = r"\s*Fermi contact \(isotropic\) hyperfine coupling parameter \(MHz\)\s+" \
                          r"\s*\-+" \
                          r"\s*ion\s+A_pw\s+A_1PS\s+A_1AE\s+A_1c\s+A_tot\s+" \
                          r"\s*\-+"
        row_pattern1 = r'(?:\d+)\s+' + r'\s+'.join([r'([-]?\d+\.\d+)'] * 5)
        footer_pattern = r"\-+"
        fch_table = self.read_table_pattern(header_pattern1, row_pattern1,
                                            footer_pattern, postprocess=float,
                                            last_one_only=True)

        # Dipolar hyperfine coupling parameters (MHz)
        header_pattern2 = r"\s*Dipolar hyperfine coupling parameters \(MHz\)\s+" \
                          r"\s*\-+" \
                          r"\s*ion\s+A_xx\s+A_yy\s+A_zz\s+A_xy\s+A_xz\s+A_yz\s+" \
                          r"\s*\-+"
        row_pattern2 = r'(?:\d+)\s+' + r'\s+'.join([r'([-]?\d+\.\d+)'] * 6)
        dh_table = self.read_table_pattern(header_pattern2, row_pattern2,
                                           footer_pattern, postprocess=float,
                                           last_one_only=True)

        # Total hyperfine coupling parameters after diagonalization (MHz)
        header_pattern3 = r"\s*Total hyperfine coupling parameters after diagonalization \(MHz\)\s+" \
                          r"\s*\(convention: \|A_zz\| > \|A_xx\| > \|A_yy\|\)\s+" \
                          r"\s*\-+" \
                          r"\s*ion\s+A_xx\s+A_yy\s+A_zz\s+asymmetry \(A_yy - A_xx\)/ A_zz\s+" \
                          r"\s*\-+"
        row_pattern3 = r'(?:\d+)\s+' + r'\s+'.join([r'([-]?\d+\.\d+)'] * 4)
        th_table = self.read_table_pattern(header_pattern3, row_pattern3,
                                           footer_pattern, postprocess=float,
                                           last_one_only=True)

        fc_shift_table = {'fch': fch_table, 'dh': dh_table, 'th': th_table}

        self.data["fermi_contact_shift"] = fc_shift_table


class VolumetricData(MSONable):
    """
    Simple volumetric object for reading LOCPOT and CHGCAR type files.

    .. attribute:: structure

        Structure associated with the Volumetric Data object

    ..attribute:: is_spin_polarized

        True if run is spin polarized

    ..attribute:: dim

        Tuple of dimensions of volumetric grid in each direction (nx, ny, nz).

    ..attribute:: data

        Actual data as a dict of {string: np.array}. The string are "total"
        and "diff", in accordance to the output format of vasp LOCPOT and
        CHGCAR files where the total spin density is written first, followed
        by the difference spin density.

    .. attribute:: ngridpts

        Total number of grid points in volumetric data.
    """

    def __init__(self, structure, data, distance_matrix=None, data_aug=None):
        """
        Typically, this constructor is not used directly and the static
        from_file constructor is used. This constructor is designed to allow
        summation and other operations between VolumetricData objects.

        Args:
            structure: Structure associated with the volumetric data
            data: Actual volumetric data.
            data_aug: Any extra information associated with volumetric data
                (typically augmentation charges)
            distance_matrix: A pre-computed distance matrix if available.
                Useful so pass distance_matrices between sums,
                shortcircuiting an otherwise expensive operation.
        """
        self.structure = structure
        self.is_spin_polarized = len(data) >= 2
        self.is_soc = len(data) >= 4
        self.dim = data["total"].shape
        self.data = data
        self.data_aug = data_aug if data_aug else {}
        self.ngridpts = self.dim[0] * self.dim[1] * self.dim[2]
        # lazy init the spin data since this is not always needed.
        self._spin_data = {}
        self._distance_matrix = {} if not distance_matrix else distance_matrix
        self.xpoints = np.linspace(0.0, 1.0, num=self.dim[0])
        self.ypoints = np.linspace(0.0, 1.0, num=self.dim[1])
        self.zpoints = np.linspace(0.0, 1.0, num=self.dim[2])
        self.interpolator = RegularGridInterpolator((self.xpoints, self.ypoints, self.zpoints), 
                                                    self.data['total'], bounds_error=True)

    @property
    def spin_data(self):
        """
        The data decomposed into actual spin data as {spin: data}.
        Essentially, this provides the actual Spin.up and Spin.down data
        instead of the total and diff.  Note that by definition, a
        non-spin-polarized run would have Spin.up data == Spin.down data.
        """
        if not self._spin_data:
            spin_data = dict()
            spin_data[Spin.up] = 0.5 * (self.data["total"] +
                                        self.data.get("diff", 0))
            spin_data[Spin.down] = 0.5 * (self.data["total"] -
                                          self.data.get("diff", 0))
            self._spin_data = spin_data
        return self._spin_data

    def get_axis_grid(self, ind):
        """
        Returns the grid for a particular axis.

        Args:
            ind (int): Axis index.
        """
        ng = self.dim
        num_pts = ng[ind]
        lengths = self.structure.lattice.abc
        return [i / num_pts * lengths[ind] for i in range(num_pts)]

    def __add__(self, other):
        return self.linear_add(other, 1.0)

    def __sub__(self, other):
        return self.linear_add(other, -1.0)

    def copy(self):
        """
        :return: Copy of Volumetric object
        """
        return VolumetricData(
            self.structure,
            {k: v.copy() for k, v in self.data.items()},
            distance_matrix=self._distance_matrix,
            data_aug=self.data_aug
        )

    def linear_add(self, other, scale_factor=1.0):
        """
        Method to do a linear sum of volumetric objects. Used by + and -
        operators as well. Returns a VolumetricData object containing the
        linear sum.

        Args:
            other (VolumetricData): Another VolumetricData object
            scale_factor (float): Factor to scale the other data by.

        Returns:
            VolumetricData corresponding to self + scale_factor * other.
        """
        if self.structure != other.structure:
            warnings.warn("Structures are different. Make sure you know what "
                          "you are doing...")
        if self.data.keys() != other.data.keys():
            raise ValueError("Data have different keys! Maybe one is spin-"
                             "polarized and the other is not?")

        # To add checks
        data = {}
        for k in self.data.keys():
            data[k] = self.data[k] + scale_factor * other.data[k]
        return VolumetricData(self.structure, data, self._distance_matrix)

    @staticmethod
    def parse_file(filename):
        """
        Convenience method to parse a generic volumetric data file in the vasp
        like format. Used by subclasses for parsing file.

        Args:
            filename (str): Path of file to parse

        Returns:
            (poscar, data)
        """
        poscar_read = False
        poscar_string = []
        dataset = []
        all_dataset = []
        # for holding any strings in input that are not Poscar
        # or VolumetricData (typically augmentation charges)
        all_dataset_aug = {}
        dim = None
        dimline = None
        read_dataset = False
        ngrid_pts = 0
        data_count = 0
        poscar = None
        with zopen(filename, "rt") as f:
            for line in f:
                original_line = line
                line = line.strip()
                if read_dataset:
                    for tok in line.split():
                        if data_count < ngrid_pts:
                            # This complicated procedure is necessary because
                            # vasp outputs x as the fastest index, followed by y
                            # then z.
                            no_x = data_count // dim[0]
                            dataset[
                                data_count % dim[0],
                                no_x % dim[1],
                                no_x // dim[1]
                            ] = float(tok)
                            data_count += 1
                    if data_count >= ngrid_pts:
                        read_dataset = False
                        data_count = 0
                        all_dataset.append(dataset)
                elif not poscar_read:
                    if line != "" or len(poscar_string) == 0:
                        poscar_string.append(line)
                    elif line == "":
                        poscar = Poscar.from_string("\n".join(poscar_string))
                        poscar_read = True
                elif not dim:
                    dim = [int(i) for i in line.split()]
                    ngrid_pts = dim[0] * dim[1] * dim[2]
                    dimline = line
                    read_dataset = True
                    dataset = np.zeros(dim)
                elif line == dimline:
                    # when line == dimline, expect volumetric data to follow
                    # so set read_dataset to True
                    read_dataset = True
                    dataset = np.zeros(dim)
                else:
                    # store any extra lines that were not part of the
                    # volumetric data so we know which set of data the extra
                    # lines are associated with
                    key = len(all_dataset) - 1
                    if key not in all_dataset_aug:
                        all_dataset_aug[key] = []
                    all_dataset_aug[key].append(original_line)
            if len(all_dataset) == 4:

                data = {"total": all_dataset[0], "diff_x": all_dataset[1],
                        "diff_y": all_dataset[2], "diff_z": all_dataset[3]}
                data_aug = {"total": all_dataset_aug.get(0, None),
                            "diff_x": all_dataset_aug.get(1, None),
                            "diff_y": all_dataset_aug.get(2, None),
                            "diff_z": all_dataset_aug.get(3, None)}

                # construct a "diff" dict for scalar-like magnetization density,
                # referenced to an arbitrary direction (using same method as
                # pymatgen.electronic_structure.core.Magmom, see
                # Magmom documentation for justification for this)
                # TODO: re-examine this, and also similar behavior in
                # Magmom - @mkhorton
                # TODO: does CHGCAR change with different SAXIS?
                diff_xyz = np.array([data["diff_x"], data["diff_y"],
                                     data["diff_z"]])
                diff_xyz = diff_xyz.reshape((3, dim[0] * dim[1] * dim[2]))
                ref_direction = np.array([1.01, 1.02, 1.03])
                ref_sign = np.sign(np.dot(ref_direction, diff_xyz))
                diff = np.multiply(np.linalg.norm(diff_xyz, axis=0), ref_sign)
                data["diff"] = diff.reshape((dim[0], dim[1], dim[2]))

            elif len(all_dataset) == 2:
                data = {"total": all_dataset[0], "diff": all_dataset[1]}
                data_aug = {"total": all_dataset_aug.get(0, None),
                            "diff": all_dataset_aug.get(1, None)}
            else:
                data = {"total": all_dataset[0]}
                data_aug = {"total": all_dataset_aug.get(0, None)}
            return poscar, data, data_aug

    def write_file(self, file_name, vasp4_compatible=False):
        """
        Write the VolumetricData object to a vasp compatible file.

        Args:
            file_name (str): Path to a file
            vasp4_compatible (bool): True if the format is vasp4 compatible
        """

        def _print_fortran_float(f):
            """
            Fortran codes print floats with a leading zero in scientific
            notation. When writing CHGCAR files, we adopt this convention
            to ensure written CHGCAR files are byte-to-byte identical to
            their input files as far as possible.
            :param f: float
            :return: str
            """
            s = "{:.10E}".format(f)
            if f >= 0:
                return "0." + s[0] + s[2:12] + 'E' + "{:+03}".format(int(s[13:]) + 1)
            else:
                return "-." + s[1] + s[3:13] + 'E' + "{:+03}".format(int(s[14:]) + 1)

        with zopen(file_name, "wt") as f:
            p = Poscar(self.structure)

            # use original name if it's been set (e.g. from Chgcar)
            comment = getattr(self, 'name', p.comment)

            lines = comment + "\n"
            lines += "   1.00000000000000\n"
            latt = self.structure.lattice.matrix
            lines += " %12.6f%12.6f%12.6f\n" % tuple(latt[0, :])
            lines += " %12.6f%12.6f%12.6f\n" % tuple(latt[1, :])
            lines += " %12.6f%12.6f%12.6f\n" % tuple(latt[2, :])
            if not vasp4_compatible:
                lines += "".join(["%5s" % s for s in p.site_symbols]) + "\n"
            lines += "".join(["%6d" % x for x in p.natoms]) + "\n"
            lines += "Direct\n"
            for site in self.structure:
                lines += "%10.6f%10.6f%10.6f\n" % tuple(site.frac_coords)
            lines += " \n"
            f.write(lines)
            a = self.dim

            def write_spin(data_type):
                lines = []
                count = 0
                f.write("   {}   {}   {}\n".format(a[0], a[1], a[2]))
                for (k, j, i) in itertools.product(list(range(a[2])),
                                                   list(range(a[1])),
                                                   list(range(a[0]))):
                    lines.append(_print_fortran_float(self.data[data_type][i, j, k]))
                    count += 1
                    if count % 5 == 0:
                        f.write(" " + "".join(lines) + "\n")
                        lines = []
                    else:
                        lines.append(" ")
                if count % 5 != 0:
                    f.write(" " + "".join(lines) + " \n")
                f.write("".join(self.data_aug.get(data_type, [])))

            write_spin("total")
            if self.is_spin_polarized and self.is_soc:
                write_spin("diff_x")
                write_spin("diff_y")
                write_spin("diff_z")
            elif self.is_spin_polarized:
                write_spin("diff")

    def value_at(self, x, y, z):
        """
        Get a data value from self.data at a given point (x, y, z) in terms 
        of fractional lattice parameters. Will be interpolated using a 
        RegularGridInterpolator on self.data if (x, y, z) is not in the original 
        set of data points.

        Args:
            x (float): Fraction of lattice vector a.
            y (float): Fraction of lattice vector b.
            z (float): Fraction of lattice vector c.

        Returns:
            Value from self.data (potentially interpolated) correspondisng to 
            the point (x, y, z).
        """
        return self.interpolator([x, y, z])[0]

    def linear_slice(self, p1, p2, n=100):
        """
        Get a linear slice of the volumetric data with n data points from
        point p1 to point p2, in the form of a list.

        Args:
            p1 (list): 3-element list containing fractional coordinates of the first point.
            p2 (list): 3-element list containing fractional coordinates of the second point.
            n (int): Number of data points to collect, defaults to 100.

        Returns:
            List of n data points (mostly interpolated) representing a linear slice of the 
            data from point p1 to point p2.
        """
        assert type(p1) in [list, np.ndarray] and type(p2) in [list, np.ndarray]
        assert len(p1) == 3 and len(p2) == 3
        xpts = np.linspace(p1[0], p2[0], num=n)
        ypts = np.linspace(p1[1], p2[1], num=n)
        zpts = np.linspace(p1[2], p2[2], num=n)
        return [self.value_at(xpts[i], ypts[i], zpts[i]) for i in range(n)]

    def get_integrated_diff(self, ind, radius, nbins=1):
        """
        Get integrated difference of atom index ind up to radius. This can be
        an extremely computationally intensive process, depending on how many
        grid points are in the VolumetricData.

        Args:
            ind (int): Index of atom.
            radius (float): Radius of integration.
            nbins (int): Number of bins. Defaults to 1. This allows one to
                obtain the charge integration up to a list of the cumulative
                charge integration values for radii for [radius/nbins,
                2 * radius/nbins, ....].

        Returns:
            Differential integrated charge as a np array of [[radius, value],
            ...]. Format is for ease of plotting. E.g., plt.plot(data[:,0],
            data[:,1])
        """
        # For non-spin-polarized runs, this is zero by definition.
        if not self.is_spin_polarized:
            radii = [radius / nbins * (i + 1) for i in range(nbins)]
            data = np.zeros((nbins, 2))
            data[:, 0] = radii
            return data

        struct = self.structure
        a = self.dim
        if ind not in self._distance_matrix or \
                self._distance_matrix[ind]["max_radius"] < radius:
            coords = []
            for (x, y, z) in itertools.product(*[list(range(i)) for i in a]):
                coords.append([x / a[0], y / a[1], z / a[2]])
            sites_dist = struct.lattice.get_points_in_sphere(
                coords, struct[ind].coords, radius)
            self._distance_matrix[ind] = {"max_radius": radius,
                                          "data": np.array(sites_dist)}

        data = self._distance_matrix[ind]["data"]

        # Use boolean indexing to find all charges within the desired distance.
        inds = data[:, 1] <= radius
        dists = data[inds, 1]
        data_inds = np.rint(np.mod(list(data[inds, 0]), 1) *
                            np.tile(a, (len(dists), 1))).astype(int)
        vals = [self.data["diff"][x, y, z] for x, y, z in data_inds]

        hist, edges = np.histogram(dists, bins=nbins,
                                   range=[0, radius],
                                   weights=vals)
        data = np.zeros((nbins, 2))
        data[:, 0] = edges[1:]
        data[:, 1] = [sum(hist[0:i + 1]) / self.ngridpts
                      for i in range(nbins)]
        return data

    def get_average_along_axis(self, ind):
        """
        Get the averaged total of the volumetric data a certain axis direction.
        For example, useful for visualizing Hartree Potentials from a LOCPOT
        file.

        Args:
            ind (int): Index of axis.

        Returns:
            Average total along axis
        """
        m = self.data["total"]
        ng = self.dim
        if ind == 0:
            total = np.sum(np.sum(m, axis=1), 1)
        elif ind == 1:
            total = np.sum(np.sum(m, axis=0), 1)
        else:
            total = np.sum(np.sum(m, axis=0), 0)
        return total / ng[(ind + 1) % 3] / ng[(ind + 2) % 3]

    def to_hdf5(self, filename):
        """
        Writes the VolumetricData to a HDF5 format, which is a highly optimized
        format for reading storing large data. The mapping of the VolumetricData
        to this file format is as follows:

        VolumetricData.data -> f["vdata"]
        VolumetricData.structure ->
            f["Z"]: Sequence of atomic numbers
            f["fcoords"]: Fractional coords
            f["lattice"]: Lattice in the pymatgen.core.lattice.Lattice matrix
                format
            f.attrs["structure_json"]: String of json representation

        Args:
            filename (str): Filename to output to.
        """
        import h5py
        with h5py.File(filename, "w") as f:
            ds = f.create_dataset("lattice", (3, 3), dtype='float')
            ds[...] = self.structure.lattice.matrix
            ds = f.create_dataset("Z", (len(self.structure.species),),
                                  dtype="i")
            ds[...] = np.array([sp.Z for sp in self.structure.species])
            ds = f.create_dataset("fcoords", self.structure.frac_coords.shape,
                                  dtype='float')
            ds[...] = self.structure.frac_coords
            dt = h5py.special_dtype(vlen=str)
            ds = f.create_dataset("species", (len(self.structure.species),),
                                  dtype=dt)
            ds[...] = [str(sp) for sp in self.structure.species]
            grp = f.create_group("vdata")
            for k, v in self.data.items():
                ds = grp.create_dataset(k, self.data[k].shape, dtype='float')
                ds[...] = self.data[k]
            f.attrs["name"] = self.name
            f.attrs["structure_json"] = json.dumps(self.structure.as_dict())

    @classmethod
    def from_hdf5(cls, filename, **kwargs):
        """
        Reads VolumetricData from HDF5 file.

        :param filename: Filename
        :return: VolumetricData
        """
        import h5py
        with h5py.File(filename, "r") as f:
            data = {k: np.array(v) for k, v in f["vdata"].items()}
            data_aug = None
            if 'vdata_aug' in f:
                data_aug = {k: np.array(v) for k, v in f["vdata_aug"].items()}
            structure = Structure.from_dict(json.loads(f.attrs["structure_json"]))
            return cls(structure, data=data, data_aug=data_aug, **kwargs)


class Locpot(VolumetricData):
    """
    Simple object for reading a LOCPOT file.
    """

    def __init__(self, poscar, data):
        """
        Args:
            poscar (Poscar): Poscar object containing structure.
            data: Actual data.
        """
        super().__init__(poscar.structure, data)
        self.name = poscar.comment

    @classmethod
    def from_file(cls, filename, **kwargs):
        """
        Reads a LOCPOT file.

        :param filename: Filename
        :return: Locpot
        """
        (poscar, data, data_aug) = VolumetricData.parse_file(filename)
        return cls(poscar, data, **kwargs)


class Chgcar(VolumetricData):
    """
    Simple object for reading a CHGCAR file.
    """

    def __init__(self, poscar, data, data_aug=None):
        """
        Args:
            poscar (Poscar or Structure): Object containing structure.
            data: Actual data.
            data_aug: Augmentation charge data
        """
        # allow for poscar or structure files to be passed
        if isinstance(poscar, Poscar):
            tmp_struct = poscar.structure
            self.poscar = poscar
            self.name = poscar.comment
        elif isinstance(poscar, Structure):
            tmp_struct = poscar
            self.poscar = Poscar(poscar)
            self.name = None

        super().__init__(tmp_struct, data, data_aug=data_aug)
        self._distance_matrix = {}

    @staticmethod
    def from_file(filename):
        """
        Reads a CHGCAR file.

        :param filename: Filename
        :return: Chgcar
        """
        (poscar, data, data_aug) = VolumetricData.parse_file(filename)
        return Chgcar(poscar, data, data_aug=data_aug)

    @property
    def net_magnetization(self):
        """
        :return: Net magnetization from Chgcar
        """
        if self.is_spin_polarized:
            return np.sum(self.data['diff'])
        else:
            return None


class Elfcar(VolumetricData):
    """
    Read an ELFCAR file which contains the Electron Localization Function (ELF)
    as calculated by VASP.

    For ELF, "total" key refers to Spin.up, and "diff" refers to Spin.down.

    This also contains information on the kinetic energy density.
    """

    def __init__(self, poscar, data):
        """
        Args:
            poscar (Poscar or Structure): Object containing structure.
            data: Actual data.
        """
        # allow for poscar or structure files to be passed
        if isinstance(poscar, Poscar):
            tmp_struct = poscar.structure
            self.poscar = poscar
        elif isinstance(poscar, Structure):
            tmp_struct = poscar
            self.poscar = Poscar(poscar)

        super().__init__(tmp_struct, data)
        # TODO: modify VolumetricData so that the correct keys can be used.
        # for ELF, instead of "total" and "diff" keys we have
        # "Spin.up" and "Spin.down" keys
        # I believe this is correct, but there's not much documentation -mkhorton
        self.data = data

    @classmethod
    def from_file(cls, filename):
        """
        Reads a ELFCAR file.

        :param filename: Filename
        :return: Elfcar
        """
        (poscar, data, data_aug) = VolumetricData.parse_file(filename)
        return cls(poscar, data)

    def get_alpha(self):
        """
        Get the parameter alpha where ELF = 1/(1+alpha^2).
        """
        alpha_data = {}
        for k, v in self.data.items():
            alpha = 1 / v
            alpha = alpha - 1
            alpha = np.sqrt(alpha)
            alpha_data[k] = alpha
        return VolumetricData(self.structure, alpha_data)


class Procar:
    """
    Object for reading a PROCAR file.


    .. attribute:: data

        The PROCAR data of the form below. It should VASP uses 1-based indexing,
        but all indices are converted to 0-based here.::

            {
                spin: nd.array accessed with (k-point index, band index,
                                              ion index, orbital index)
            }

    .. attribute:: weights

        The weights associated with each k-point as an nd.array of lenght
        nkpoints.

    ..attribute:: phase_factors

        Phase factors, where present (e.g. LORBIT = 12). A dict of the form:
        {
            spin: complex nd.array accessed with (k-point index, band index,
                                                  ion index, orbital index)
        }

    ..attribute:: nbands

        Number of bands

    ..attribute:: nkpoints

        Number of k-points

    ..attribute:: nions

        Number of ions
    """

    def __init__(self, filename):
        """
        Args:
            filename: Name of file containing PROCAR.
        """
        headers = None

        with zopen(filename, "rt") as f:
            preambleexpr = re.compile(
                r"# of k-points:\s*(\d+)\s+# of bands:\s*(\d+)\s+# of "
                r"ions:\s*(\d+)")
            kpointexpr = re.compile(r"^k-point\s+(\d+).*weight = ([0-9\.]+)")
            bandexpr = re.compile(r"^band\s+(\d+)")
            ionexpr = re.compile(r"^ion.*")
            expr = re.compile(r"^([0-9]+)\s+")
            current_kpoint = 0
            current_band = 0
            done = False
            spin = Spin.down
            weights = None

            for l in f:
                l = l.strip()
                if bandexpr.match(l):
                    m = bandexpr.match(l)
                    current_band = int(m.group(1)) - 1
                    done = False
                elif kpointexpr.match(l):
                    m = kpointexpr.match(l)
                    current_kpoint = int(m.group(1)) - 1
                    weights[current_kpoint] = float(m.group(2))
                    if current_kpoint == 0:
                        spin = Spin.up if spin == Spin.down else Spin.down
                    done = False
                elif headers is None and ionexpr.match(l):
                    headers = l.split()
                    headers.pop(0)
                    headers.pop(-1)

                    def f():
                        return np.zeros((nkpoints, nbands, nions, len(headers)))

                    data = defaultdict(f)

                    def f2():
                        return np.full((nkpoints, nbands, nions, len(headers)),
                                       np.NaN, dtype=np.complex128)

                    phase_factors = defaultdict(f2)
                elif expr.match(l):
                    toks = l.split()
                    index = int(toks.pop(0)) - 1
                    num_data = np.array([float(t) for t in toks[:len(headers)]])
                    if not done:
                        data[spin][current_kpoint, current_band, index, :] = num_data
                    else:
                        if len(toks) > len(headers):
                            # new format of PROCAR (vasp 5.4.4)
                            num_data = np.array([float(t)
                                                 for t in toks[:2 * len(headers)]])
                            for orb in range(len(headers)):
                                phase_factors[spin][current_kpoint, current_band,
                                                    index, orb] = complex(num_data[2 * orb], num_data[2 * orb + 1])
                        else:
                            # old format of PROCAR (vasp 5.4.1 and before)
                            if np.isnan(phase_factors[spin][current_kpoint, current_band, index, 0]):
                                phase_factors[spin][current_kpoint, current_band, index, :] = num_data
                            else:
                                phase_factors[spin][current_kpoint, current_band, index, :] += 1j * num_data
                elif l.startswith("tot"):
                    done = True
                elif preambleexpr.match(l):
                    m = preambleexpr.match(l)
                    nkpoints = int(m.group(1))
                    nbands = int(m.group(2))
                    nions = int(m.group(3))
                    weights = np.zeros(nkpoints)

            self.nkpoints = nkpoints
            self.nbands = nbands
            self.nions = nions
            self.weights = weights
            self.orbitals = headers
            self.data = data
            self.phase_factors = phase_factors

    def get_projection_on_elements(self, structure):
        """
        Method returning a dictionary of projections on elements.

        Args:
            structure (Structure): Input structure.

        Returns:
            a dictionary in the {Spin.up:[k index][b index][{Element:values}]]
        """
        dico = {}
        for spin in self.data.keys():
            dico[spin] = [[defaultdict(float)
                           for i in range(self.nkpoints)]
                          for j in range(self.nbands)]

        for iat in range(self.nions):
            name = structure.species[iat].symbol
            for spin, d in self.data.items():
                for k, b in itertools.product(range(self.nkpoints),
                                              range(self.nbands)):
                    dico[spin][b][k][name] = np.sum(d[k, b, iat, :])

        return dico

    def get_occupation(self, atom_index, orbital):
        """
        Returns the occupation for a particular orbital of a particular atom.

        Args:
            atom_num (int): Index of atom in the PROCAR. It should be noted
                that VASP uses 1-based indexing for atoms, but this is
                converted to 0-based indexing in this parser to be
                consistent with representation of structures in pymatgen.
            orbital (str): An orbital. If it is a single character, e.g., s,
                p, d or f, the sum of all s-type, p-type, d-type or f-type
                orbitals occupations are returned respectively. If it is a
                specific orbital, e.g., px, dxy, etc., only the occupation
                of that orbital is returned.

        Returns:
            Sum occupation of orbital of atom.
        """

        orbital_index = self.orbitals.index(orbital)
        return {spin: np.sum(d[:, :, atom_index, orbital_index] * self.weights[:, None])
                for spin, d in self.data.items()}

    def perc_contained_in_radius_from_site(self, structure, site, radius,
                                           spinkey, kptindex, bandindex, return_rad_dat=True):
        """

        Args:
            structure:
            site:
            radius:
            spinkey:
            kptindex:
            bandindex:
            return_rad_dat:
        Return:

        """
        if spinkey not in self.data.keys():
            raise ValueError("{} not in {}".format(spinkey, self.data.keys()))

        tot_occu = 0.
        in_radius_occu = 0.
        rad_dat = []
        for listsite, prodat in zip(structure, self.data[spinkey][kptindex][bandindex]):
            dist, jimage = site.distance_and_image_from_frac_coords(listsite.frac_coords)
            tot_occu += np.sum(prodat)
            rad_dat.append([dist, np.sum(prodat)])
            if dist <= radius:
                in_radius_occu += np.sum(prodat)

        if return_rad_dat:
            rad_dat.sort()
            return in_radius_occu / tot_occu, rad_dat
        else:
            return in_radius_occu / tot_occu

class Oszicar:
    """
    A basic parser for an OSZICAR output from VASP.  In general, while the
    OSZICAR is useful for a quick look at the output from a VASP run, we
    recommend that you use the Vasprun parser instead, which gives far richer
    information about a run.

    .. attribute:: electronic_steps

            All electronic steps as a list of list of dict. e.g.,
            [[{"rms": 160.0, "E": 4507.24605593, "dE": 4507.2, "N": 1,
            "deps": -17777.0, "ncg": 16576}, ...], [....]
            where electronic_steps[index] refers the list of electronic steps
            in one ionic_step, electronic_steps[index][subindex] refers to a
            particular electronic step at subindex in ionic step at index. The
            dict of properties depends on the type of VASP run, but in general,
            "E", "dE" and "rms" should be present in almost all runs.

    .. attribute:: ionic_steps:

            All ionic_steps as a list of dict, e.g.,
            [{"dE": -526.36, "E0": -526.36024, "mag": 0.0, "F": -526.36024},
            ...]
            This is the typical output from VASP at the end of each ionic step.
    """

    def __init__(self, filename):
        """
        Args:
            filename (str): Filename of file to parse
        """
        electronic_steps = []
        ionic_steps = []
        ionic_pattern = re.compile(r"(\d+)\s+F=\s*([\d\-\.E\+]+)\s+"
                                   r"E0=\s*([\d\-\.E\+]+)\s+"
                                   r"d\s*E\s*=\s*([\d\-\.E\+]+)$")
        ionic_mag_pattern = re.compile(r"(\d+)\s+F=\s*([\d\-\.E\+]+)\s+"
                                       r"E0=\s*([\d\-\.E\+]+)\s+"
                                       r"d\s*E\s*=\s*([\d\-\.E\+]+)\s+"
                                       r"mag=\s*([\d\-\.E\+]+)")
        ionic_MD_pattern = re.compile(r"(\d+)\s+T=\s*([\d\-\.E\+]+)\s+"
                                      r"E=\s*([\d\-\.E\+]+)\s+"
                                      r"F=\s*([\d\-\.E\+]+)\s+"
                                      r"E0=\s*([\d\-\.E\+]+)\s+"
                                      r"EK=\s*([\d\-\.E\+]+)\s+"
                                      r"SP=\s*([\d\-\.E\+]+)\s+"
                                      r"SK=\s*([\d\-\.E\+]+)")
        electronic_pattern = re.compile(r"\s*\w+\s*:(.*)")

        def smart_convert(header, num):
            try:
                if header == "N" or header == "ncg":
                    v = int(num)
                    return v
                v = float(num)
                return v
            except ValueError:
                return "--"

        header = []
        with zopen(filename, "rt") as fid:
            for line in fid:
                line = line.strip()
                m = electronic_pattern.match(line)
                if m:
                    toks = m.group(1).split()
                    data = {header[i]: smart_convert(header[i], toks[i])
                            for i in range(len(toks))}
                    if toks[0] == "1":
                        electronic_steps.append([data])
                    else:
                        electronic_steps[-1].append(data)
                elif ionic_pattern.match(line.strip()):
                    m = ionic_pattern.match(line.strip())
                    ionic_steps.append({"F": float(m.group(2)),
                                        "E0": float(m.group(3)),
                                        "dE": float(m.group(4))})
                elif ionic_mag_pattern.match(line.strip()):
                    m = ionic_mag_pattern.match(line.strip())
                    ionic_steps.append({"F": float(m.group(2)),
                                        "E0": float(m.group(3)),
                                        "dE": float(m.group(4)),
                                        "mag": float(m.group(5))})
                elif ionic_MD_pattern.match(line.strip()):
                    m = ionic_MD_pattern.match(line.strip())
                    ionic_steps.append({"T": float(m.group(2)),
                                        "E": float(m.group(3)),
                                        "F": float(m.group(4)),
                                        "E0": float(m.group(5)),
                                        "EK": float(m.group(6)),
                                        "SP": float(m.group(7)),
                                        "SK": float(m.group(8))})
                elif re.match(r"^\s*N\s+E\s*", line):
                    header = line.strip().replace("d eps", "deps").split()
        self.electronic_steps = electronic_steps
        self.ionic_steps = ionic_steps

    @property
    def all_energies(self):
        """
        Compilation of all energies from all electronic steps and ionic steps
        as a tuple of list of energies, e.g.,
        ((4507.24605593, 143.824705755, -512.073149912, ...), ...)
        """
        all_energies = []
        for i in range(len(self.electronic_steps)):
            energies = [step["E"] for step in self.electronic_steps[i]]
            energies.append(self.ionic_steps[i]["F"])
            all_energies.append(tuple(energies))
        return tuple(all_energies)

    @property  # type: ignore
    @unitized("eV")
    def final_energy(self):
        """
        Final energy from run.
        """
        return self.ionic_steps[-1]["E0"]

    def as_dict(self):
        """
        :return: MSONable dict
        """
        return {"electronic_steps": self.electronic_steps,
                "ionic_steps": self.ionic_steps}


class VaspParserError(Exception):
    """
    Exception class for VASP parsing.
    """
    pass


def get_band_structure_from_vasp_multiple_branches(dir_name, efermi=None,
                                                   projections=False):
    """
    This method is used to get band structure info from a VASP directory. It
    takes into account that the run can be divided in several branches named
    "branch_x". If the run has not been divided in branches the method will
    turn to parsing vasprun.xml directly.

    The method returns None is there"s a parsing error

    Args:
        dir_name: Directory containing all bandstructure runs.
        efermi: Efermi for bandstructure.
        projections: True if you want to get the data on site projections if
            any. Note that this is sometimes very large

    Returns:
        A BandStructure Object
    """
    # TODO: Add better error handling!!!
    if os.path.exists(os.path.join(dir_name, "branch_0")):
        # get all branch dir names
        branch_dir_names = [os.path.abspath(d)
                            for d in glob.glob("{i}/branch_*"
                                               .format(i=dir_name))
                            if os.path.isdir(d)]

        # sort by the directory name (e.g, branch_10)
        sorted_branch_dir_names = sorted(branch_dir_names, key=lambda x: int(x.split("_")[-1]))

        # populate branches with Bandstructure instances
        branches = []
        for dir_name in sorted_branch_dir_names:
            xml_file = os.path.join(dir_name, "vasprun.xml")
            if os.path.exists(xml_file):
                run = Vasprun(xml_file, parse_projected_eigen=projections)
                branches.append(run.get_band_structure(efermi=efermi))
            else:
                # It might be better to throw an exception
                warnings.warn("Skipping {}. Unable to find {}".format(dir_name, xml_file))

        return get_reconstructed_band_structure(branches, efermi)
    else:
        xml_file = os.path.join(dir_name, "vasprun.xml")
        # Better handling of Errors
        if os.path.exists(xml_file):
            return Vasprun(xml_file, parse_projected_eigen=projections) \
                .get_band_structure(kpoints_filename=None, efermi=efermi)
        else:
            return None


class Xdatcar:
    """
    Class representing an XDATCAR file. Only tested with VASP 5.x files.

    .. attribute:: structures

        List of structures parsed from XDATCAR.
    .. attribute:: comment

        Optional comment string.
    Authors: Ram Balachandran
    """

    def __init__(self, filename, ionicstep_start=1,
                 ionicstep_end=None, comment=None):
        """
        Init a Xdatcar.

        Args:
            filename (str): Filename of input XDATCAR file.
            ionicstep_start (int): Starting number of ionic step.
            ionicstep_end (int): Ending number of ionic step.
        """
        preamble = None
        coords_str = []
        structures = []
        preamble_done = False
        if (ionicstep_start < 1):
            raise Exception('Start ionic step cannot be less than 1')
        if (ionicstep_end is not None and
                ionicstep_start < 1):
            raise Exception('End ionic step cannot be less than 1')

        ionicstep_cnt = 1
        with zopen(filename, "rt") as f:
            for l in f:
                l = l.strip()
                if preamble is None:
                    preamble = [l]
                elif not preamble_done:
                    if l == "" or "Direct configuration=" in l:
                        preamble_done = True
                        tmp_preamble = [preamble[0]]
                        for i in range(1, len(preamble)):
                            if preamble[0] != preamble[i]:
                                tmp_preamble.append(preamble[i])
                            else:
                                break
                        preamble = tmp_preamble
                    else:
                        preamble.append(l)
                elif l == "" or "Direct configuration=" in l:
                    p = Poscar.from_string("\n".join(preamble +
                                                     ["Direct"] + coords_str))
                    if ionicstep_end is None:
                        if (ionicstep_cnt >= ionicstep_start):
                            structures.append(p.structure)
                    else:
                        if ionicstep_start <= ionicstep_cnt < ionicstep_end:
                            structures.append(p.structure)
                        if ionicstep_cnt >= ionicstep_end:
                            break
                    ionicstep_cnt += 1
                    coords_str = []
                else:
                    coords_str.append(l)
            p = Poscar.from_string("\n".join(preamble +
                                             ["Direct"] + coords_str))
            if ionicstep_end is None:
                if ionicstep_cnt >= ionicstep_start:
                    structures.append(p.structure)
            else:
                if ionicstep_start <= ionicstep_cnt < ionicstep_end:
                    structures.append(p.structure)
        self.structures = structures
        self.comment = comment or self.structures[0].formula

    @property
    def site_symbols(self):
        """
        Sequence of symbols associated with the Xdatcar. Similar to 6th line in
        vasp 5+ Xdatcar.
        """
        syms = [site.specie.symbol for site in self.structures[0]]
        return [a[0] for a in itertools.groupby(syms)]

    @property
    def natoms(self):
        """
        Sequence of number of sites of each type associated with the Poscar.
        Similar to 7th line in vasp 5+ Xdatcar.
        """
        syms = [site.specie.symbol for site in self.structures[0]]
        return [len(tuple(a[1])) for a in itertools.groupby(syms)]

    def concatenate(self, filename, ionicstep_start=1,
                    ionicstep_end=None):
        """
        Concatenate structures in file to Xdatcar.

        Args:
            filename (str): Filename of XDATCAR file to be concatenated.
            ionicstep_start (int): Starting number of ionic step.
            ionicstep_end (int): Ending number of ionic step.
        TODO(rambalachandran):
           Requires a check to ensure if the new concatenating file has the
           same lattice structure and atoms as the Xdatcar class.
        """
        preamble = None
        coords_str = []
        structures = self.structures
        preamble_done = False
        if ionicstep_start < 1:
            raise Exception('Start ionic step cannot be less than 1')
        if (ionicstep_end is not None and
                ionicstep_start < 1):
            raise Exception('End ionic step cannot be less than 1')
        ionicstep_cnt = 1
        with zopen(filename, "rt") as f:
            for l in f:
                l = l.strip()
                if preamble is None:
                    preamble = [l]
                elif not preamble_done:
                    if l == "" or "Direct configuration=" in l:
                        preamble_done = True
                        tmp_preamble = [preamble[0]]
                        for i in range(1, len(preamble)):
                            if preamble[0] != preamble[i]:
                                tmp_preamble.append(preamble[i])
                            else:
                                break
                        preamble = tmp_preamble
                    else:
                        preamble.append(l)
                elif l == "" or "Direct configuration=" in l:
                    p = Poscar.from_string("\n".join(preamble +
                                                     ["Direct"] + coords_str))
                    if ionicstep_end is None:
                        if (ionicstep_cnt >= ionicstep_start):
                            structures.append(p.structure)
                    else:
                        if ionicstep_start <= ionicstep_cnt < ionicstep_end:
                            structures.append(p.structure)
                    ionicstep_cnt += 1
                    coords_str = []
                else:
                    coords_str.append(l)
            p = Poscar.from_string("\n".join(preamble +
                                             ["Direct"] + coords_str))
            if ionicstep_end is None:
                if ionicstep_cnt >= ionicstep_start:
                    structures.append(p.structure)
            else:
                if ionicstep_start <= ionicstep_cnt < ionicstep_end:
                    structures.append(p.structure)
        self.structures = structures

    def get_string(self, ionicstep_start=1,
                   ionicstep_end=None,
                   significant_figures=8):
        """
        Write  Xdatcar class to a string.

        Args:
            ionicstep_start (int): Starting number of ionic step.
            ionicstep_end (int): Ending number of ionic step.
            significant_figures (int): Number of significant figures.
        """
        if ionicstep_start < 1:
            raise Exception('Start ionic step cannot be less than 1')
        if ionicstep_end is not None and ionicstep_end < 1:
            raise Exception('End ionic step cannot be less than 1')
        latt = self.structures[0].lattice
        if np.linalg.det(latt.matrix) < 0:
            latt = Lattice(-latt.matrix)
        lines = [self.comment, "1.0", str(latt)]
        lines.append(" ".join(self.site_symbols))
        lines.append(" ".join([str(x) for x in self.natoms]))
        format_str = "{{:.{0}f}}".format(significant_figures)
        ionicstep_cnt = 1
        output_cnt = 1
        for cnt, structure in enumerate(self.structures):
            ionicstep_cnt = cnt + 1
            if ionicstep_end is None:
                if (ionicstep_cnt >= ionicstep_start):
                    lines.append("Direct configuration=" +
                                 ' ' * (7 - len(str(output_cnt))) + str(output_cnt))
                    for (i, site) in enumerate(structure):
                        coords = site.frac_coords
                        line = " ".join([format_str.format(c) for c in coords])
                        lines.append(line)
                    output_cnt += 1
            else:
                if ionicstep_start <= ionicstep_cnt < ionicstep_end:
                    lines.append("Direct configuration=" +
                                 ' ' * (7 - len(str(output_cnt))) + str(output_cnt))
                    for (i, site) in enumerate(structure):
                        coords = site.frac_coords
                        line = " ".join([format_str.format(c) for c in coords])
                        lines.append(line)
                    output_cnt += 1
        return "\n".join(lines) + "\n"

    def write_file(self, filename, **kwargs):
        """
        Write  Xdatcar class into a file.

        Args:
            filename (str): Filename of output XDATCAR file.
            The supported kwargs are the same as those for the
            Xdatcar.get_string method and are passed through directly.
        """
        with zopen(filename, "wt") as f:
            f.write(self.get_string(**kwargs))

    def __str__(self):
        return self.get_string()


class Dynmat:
    """
    Object for reading a DYNMAT file.

    .. attribute:: data

        A nested dict containing the DYNMAT data of the form::
        [atom <int>][disp <int>]['dispvec'] =
            displacement vector (part of first line in dynmat block, e.g. "0.01 0 0")
        [atom <int>][disp <int>]['dynmat'] =
                <list> list of dynmat lines for this atom and this displacement

    Authors: Patrick Huck
    """

    def __init__(self, filename):
        """
        Args:
            filename: Name of file containing DYNMAT
        """
        with zopen(filename, "rt") as f:
            lines = list(clean_lines(f.readlines()))
            self._nspecs, self._natoms, self._ndisps = map(int, lines[
                0].split())
            self._masses = map(float, lines[1].split())
            self.data = defaultdict(dict)
            atom, disp = None, None
            for i, l in enumerate(lines[2:]):
                v = list(map(float, l.split()))
                if not i % (self._natoms + 1):
                    atom, disp = map(int, v[:2])
                    if atom not in self.data:
                        self.data[atom] = {}
                    if disp not in self.data[atom]:
                        self.data[atom][disp] = {}
                    self.data[atom][disp]['dispvec'] = v[2:]
                else:
                    if 'dynmat' not in self.data[atom][disp]:
                        self.data[atom][disp]['dynmat'] = []
                    self.data[atom][disp]['dynmat'].append(v)

    def get_phonon_frequencies(self):
        """calculate phonon frequencies"""
        # TODO: the following is most likely not correct or suboptimal
        # hence for demonstration purposes only
        frequencies = []
        for k, v0 in self.data.iteritems():
            for v1 in v0.itervalues():
                vec = map(abs, v1['dynmat'][k - 1])
                frequency = math.sqrt(sum(vec)) * 2. * math.pi * 15.633302  # THz
                frequencies.append(frequency)
        return frequencies

    @property
    def nspecs(self):
        """returns the number of species"""
        return self._nspecs

    @property
    def natoms(self):
        """returns the number of atoms"""
        return self._natoms

    @property
    def ndisps(self):
        """returns the number of displacements"""
        return self._ndisps

    @property
    def masses(self):
        """returns the list of atomic masses"""
        return list(self._masses)


def get_adjusted_fermi_level(efermi, cbm, band_structure):
    """
    When running a band structure computations the fermi level needs to be
    take from the static run that gave the charge density used for the non-self
    consistent band structure run. Sometimes this fermi level is however a
    little too low because of the mismatch between the uniform grid used in
    the static run and the band structure k-points (e.g., the VBM is on Gamma
    and the Gamma point is not in the uniform mesh). Here we use a procedure
    consisting in looking for energy levels higher than the static fermi level
    (but lower than the LUMO) if any of these levels make the band structure
    appears insulating and not metallic anymore, we keep this adjusted fermi
    level. This procedure has shown to detect correctly most insulators.

    Args:
        efermi (float): Fermi energy of the static run
        cbm (float): Conduction band minimum of the static run
        run_bandstructure: a band_structure object

    Returns:
        a new adjusted fermi level
    """
    # make a working copy of band_structure
    bs_working = BandStructureSymmLine.from_dict(band_structure.as_dict())
    if bs_working.is_metal():
        e = efermi
        while e < cbm:
            e += 0.01
            bs_working._efermi = e
            if not bs_working.is_metal():
                return e
    return efermi


# a note to future confused people (i.e. myself):
# I use numpy.fromfile instead of scipy.io.FortranFile here because the records
# are of fixed length, so the record length is only written once. In fortran,
# this amounts to using open(..., form='unformatted', recl=recl_len). In
# constrast when you write UNK files, the record length is written at the
# beginning of each record. This allows you to use scipy.io.FortranFile. In
# fortran, this amounts to using open(..., form='unformatted') [i.e. no recl=].
class Wavecar:
    """
    This is a class that contains the (pseudo-) wavefunctions from VASP.

    Coefficients are read from the given WAVECAR file and the corresponding
    G-vectors are generated using the algorithm developed in WaveTrans (see
    acknowledgments below). To understand how the wavefunctions are evaluated,
    please see the evaluate_wavefunc docstring.

    It should be noted that the pseudopotential augmentation is not included in
    the WAVECAR file. As a result, some caution should be exercised when
    deriving value from this information.

    The usefulness of this class is to allow the user to do projections or band
    unfolding style manipulations of the wavefunction. An example of this can
    be seen in the work of Shen et al. 2017
    (https://doi.org/10.1103/PhysRevMaterials.1.065001).

    .. attribute:: filename

        String of the input file (usually WAVECAR)

    .. attribute:: vasp_type

        String that determines VASP type the WAVECAR was generated with (either
        'std', 'gam', or 'ncl')

    .. attribute:: nk

        Number of k-points from the WAVECAR

    .. attribute:: nb

        Number of bands per k-point

    .. attribute:: encut

        Energy cutoff (used to define G_{cut})

    .. attribute:: efermi

        Fermi energy

    .. attribute:: a

        Primitive lattice vectors of the cell (e.g. a_1 = self.a[0, :])

    .. attribute:: b

        Reciprocal lattice vectors of the cell (e.g. b_1 = self.b[0, :])

    .. attribute:: vol

        The volume of the unit cell in real space

    .. attribute:: kpoints

        The list of k-points read from the WAVECAR file

    .. attribute:: band_energy

        The list of band eigenenergies (and corresponding occupancies) for
        each kpoint, where the first index corresponds to the index of the
        k-point (e.g. self.band_energy[kp])

    .. attribute:: Gpoints

        The list of generated G-points for each k-point (a double list), which
        are used with the coefficients for each k-point and band to recreate
        the wavefunction (e.g. self.Gpoints[kp] is the list of G-points for
        k-point kp). The G-points depend on the k-point and reciprocal lattice
        and therefore are identical for each band at the same k-point. Each
        G-point is represented by integer multipliers (e.g. assuming
        Gpoints[kp][n] == [n_1, n_2, n_3], then
        G_n = n_1*b_1 + n_2*b_2 + n_3*b_3)

    .. attribute:: coeffs

        The list of coefficients for each k-point and band for reconstructing
        the wavefunction. For non-spin-polarized, the first index corresponds
        to the kpoint and the second corresponds to the band (e.g.
        self.coeffs[kp][b] corresponds to k-point kp and band b). For
        spin-polarized calculations, the first index is for the spin.
        If the calculation was non-collinear, then self.coeffs[kp][b] will have
        two columns (one for each component of the spinor).

    Acknowledgments:
        This code is based upon the Fortran program, WaveTrans, written by
        R. M. Feenstra and M. Widom from the Dept. of Physics at Carnegie
        Mellon University. To see the original work, please visit:
        https://www.andrew.cmu.edu/user/feenstra/wavetrans/

    Author: Mark Turiansky
    """

    def __init__(self, filename='WAVECAR', verbose=False, precision='normal',
                 vasp_type=None):
        """
        Information is extracted from the given WAVECAR

        Args:
            filename (str): input file (default: WAVECAR)
            verbose (bool): determines whether processing information is shown
            precision (str): determines how fine the fft mesh is (normal or
                             accurate), only the first letter matters
            vasp_type (str): determines the VASP type that is used, allowed
                             values are ['std', 'gam', 'ncl']
                             (only first letter is required)
        """
        self.filename = filename
        if not (vasp_type is None or vasp_type.lower()[0] in ['s', 'g', 'n']):
            raise ValueError(f'invalid vasp_type {vasp_type}')
        self.vasp_type = vasp_type

        # c = 0.26246582250210965422
        # 2m/hbar^2 in agreement with VASP
        self._C = 0.262465831
        with open(self.filename, 'rb') as f:
            # read the header information
            recl, spin, rtag = np.fromfile(f, dtype=np.float64, count=3) \
                .astype(np.int)
            if verbose:
                print('recl={}, spin={}, rtag={}'.format(recl, spin, rtag))
            recl8 = int(recl / 8)
            self.spin = spin

            # check to make sure we have precision correct
            if rtag not in (45200, 45210, 53300, 53310):
                # note that rtag=45200 and 45210 may not work if file was actually
                # generated by old version of VASP, since that would write eigenvalues
                # and occupations in way that does not span FORTRAN records, but
                # reader below appears to assume that record boundaries can be ignored
                # (see OUTWAV vs. OUTWAV_4 in vasp fileio.F)
                raise ValueError('invalid rtag of {}'.format(rtag))

            # padding to end of fortran REC=1
            np.fromfile(f, dtype=np.float64, count=(recl8 - 3))

            # extract kpoint, bands, energy, and lattice information
            self.nk, self.nb, self.encut = \
                np.fromfile(f, dtype=np.float64, count=3).astype(np.int)
            self.a = np.fromfile(f, dtype=np.float64, count=9).reshape((3, 3))
            self.efermi = np.fromfile(f, dtype=np.float64, count=1)[0]
            if verbose:
                print('kpoints = {}, bands = {}, energy cutoff = {}, fermi '
                      'energy= {:.04f}\n'.format(self.nk, self.nb, self.encut,
                                                 self.efermi))
                print('primitive lattice vectors = \n{}'.format(self.a))

            self.vol = np.dot(self.a[0, :],
                              np.cross(self.a[1, :], self.a[2, :]))
            if verbose:
                print('volume = {}\n'.format(self.vol))

            # calculate reciprocal lattice
            b = np.array([np.cross(self.a[1, :], self.a[2, :]),
                          np.cross(self.a[2, :], self.a[0, :]),
                          np.cross(self.a[0, :], self.a[1, :])])
            b = 2 * np.pi * b / self.vol
            self.b = b
            if verbose:
                print('reciprocal lattice vectors = \n{}'.format(b))
                print('reciprocal lattice vector magnitudes = \n{}\n'
                      .format(np.linalg.norm(b, axis=1)))

            # calculate maximum number of b vectors in each direction
            self._generate_nbmax()
            if verbose:
                print('max number of G values = {}\n\n'.format(self._nbmax))
            self.ng = self._nbmax * 3 if precision.lower()[0] == 'n' else \
                self._nbmax * 4

            # padding to end of fortran REC=2
            np.fromfile(f, dtype=np.float64, count=recl8 - 13)

            # reading records
            self.Gpoints = [None for _ in range(self.nk)]
            self.kpoints = []
            if spin == 2:
                self.coeffs = [[[None for i in range(self.nb)]
                                for j in range(self.nk)] for _ in range(spin)]
                self.band_energy = [[] for _ in range(spin)]
            else:
                self.coeffs = [[None for i in range(self.nb)]
                               for j in range(self.nk)]
                self.band_energy = []

            for ispin in range(spin):
                if verbose:
                    print('reading spin {}'.format(ispin))

                for ink in range(self.nk):
                    # information for this kpoint
                    nplane = int(np.fromfile(f, dtype=np.float64, count=1)[0])
                    kpoint = np.fromfile(f, dtype=np.float64, count=3)

                    if ispin == 0:
                        self.kpoints.append(kpoint)
                    else:
                        assert np.allclose(self.kpoints[ink], kpoint)

                    if verbose:
                        print('kpoint {: 4} with {: 5} plane waves at {}'
                              .format(ink, nplane, kpoint))

                    # energy and occupation information
                    enocc = np.fromfile(f, dtype=np.float64,
                                        count=3 * self.nb).reshape((self.nb, 3))
                    if spin == 2:
                        self.band_energy[ispin].append(enocc)
                    else:
                        self.band_energy.append(enocc)

                    if verbose:
                        print('enocc =\n', enocc[:, [0, 2]])

                    # padding to end of record that contains nplane, kpoints, evals and occs
                    np.fromfile(f, dtype=np.float64, count=(recl8 - 4 - 3 * self.nb) % recl8)

                    if self.vasp_type is None:
                        (self.Gpoints[ink], extra_gpoints, extra_coeff_inds) = \
                            self._generate_G_points(kpoint, gamma=True)
                        if len(self.Gpoints[ink]) == nplane:
                            self.vasp_type = 'gam'
                        else:
                            (self.Gpoints[ink], extra_gpoints, extra_coeff_inds) = \
                                self._generate_G_points(kpoint, gamma=False)
                            self.vasp_type = \
                                'std' if len(self.Gpoints[ink]) == nplane else 'ncl'

                        if verbose:
                            print('\ndetermined vasp_type =', self.vasp_type, '\n')
                    else:
                        (self.Gpoints[ink], extra_gpoints, extra_coeff_inds) = \
                            self._generate_G_points(kpoint, gamma=(self.vasp_type.lower()[0] == 'g'))

                    if len(self.Gpoints[ink]) != nplane and 2*len(self.Gpoints[ink]) != nplane:
                        raise ValueError(f'Incorrect value of vasp_type given ({vasp_type}).'
                                         ' Please open an issue if you are certain this WAVECAR'
                                         ' was generated with the given vasp_type.')

                    self.Gpoints[ink] = \
                        np.array(self.Gpoints[ink] + extra_gpoints, dtype=np.float64)

                    # extract coefficients
                    for inb in range(self.nb):
                        if rtag in (45200, 53300):
                            data = np.fromfile(f, dtype=np.complex64, count=nplane)
                            np.fromfile(f, dtype=np.float64, count=recl8 - nplane)
                        elif rtag in (45210, 53310):
                            # this should handle double precision coefficients
                            # but I don't have a WAVECAR to test it with
                            data = np.fromfile(f, dtype=np.complex128, count=nplane)
                            np.fromfile(f, dtype=np.float64, count=recl8 - 2 * nplane)

                        extra_coeffs = []
                        if len(extra_coeff_inds) > 0:
                            # reconstruct extra coefficients missing from gamma-only executable WAVECAR
                            for G_ind in extra_coeff_inds:
                                # no idea where this factor of sqrt(2) comes from, but empirically
                                # it appears to be necessary
                                data[G_ind] /= np.sqrt(2)
                                extra_coeffs.append(np.conj(data[G_ind]))

                        if spin == 2:
                            self.coeffs[ispin][ink][inb] = \
                                np.array(list(data) + extra_coeffs, dtype=np.complex64)
                        else:
                            self.coeffs[ink][inb] = \
                                np.array(list(data) + extra_coeffs, dtype=np.complex128)

                        if self.vasp_type.lower()[0] == 'n':
                            self.coeffs[ink][inb].shape = (2, nplane//2)

    def _generate_nbmax(self) -> None:
        """
        Helper function that determines maximum number of b vectors for
        each direction.

        This algorithm is adapted from WaveTrans (see Class docstring). There
        should be no reason for this function to be called outside of
        initialization.
        """
        bmag = np.linalg.norm(self.b, axis=1)
        b = self.b

        # calculate maximum integers in each direction for G
        phi12 = np.arccos(np.dot(b[0, :], b[1, :]) / (bmag[0] * bmag[1]))
        sphi123 = np.dot(b[2, :], np.cross(b[0, :], b[1, :])) \
            / (bmag[2] * np.linalg.norm(np.cross(b[0, :], b[1, :])))
        nbmaxA = np.sqrt(self.encut * self._C) / bmag
        nbmaxA[0] /= np.abs(np.sin(phi12))
        nbmaxA[1] /= np.abs(np.sin(phi12))
        nbmaxA[2] /= np.abs(sphi123)
        nbmaxA += 1

        phi13 = np.arccos(np.dot(b[0, :], b[2, :]) / (bmag[0] * bmag[2]))
        sphi123 = np.dot(b[1, :], np.cross(b[0, :], b[2, :])) \
            / (bmag[1] * np.linalg.norm(np.cross(b[0, :], b[2, :])))
        nbmaxB = np.sqrt(self.encut * self._C) / bmag
        nbmaxB[0] /= np.abs(np.sin(phi13))
        nbmaxB[1] /= np.abs(sphi123)
        nbmaxB[2] /= np.abs(np.sin(phi13))
        nbmaxB += 1

        phi23 = np.arccos(np.dot(b[1, :], b[2, :]) / (bmag[1] * bmag[2]))
        sphi123 = np.dot(b[0, :], np.cross(b[1, :], b[2, :])) \
            / (bmag[0] * np.linalg.norm(np.cross(b[1, :], b[2, :])))
        nbmaxC = np.sqrt(self.encut * self._C) / bmag
        nbmaxC[0] /= np.abs(sphi123)
        nbmaxC[1] /= np.abs(np.sin(phi23))
        nbmaxC[2] /= np.abs(np.sin(phi23))
        nbmaxC += 1

        self._nbmax = np.max([nbmaxA, nbmaxB, nbmaxC], axis=0).astype(np.int)

    def _generate_G_points(self, kpoint: np.ndarray, gamma: bool = False) -> Tuple[List, List, List]:
        """
        Helper function to generate G-points based on nbmax.

        This function iterates over possible G-point values and determines
        if the energy is less than G_{cut}. Valid values are appended to
        the output array. This function should not be called outside of
        initialization.

        Args:
            kpoint (np.array): the array containing the current k-point value
            gamma (bool): determines if G points for gamma-point only executable
                          should be generated

        Returns:
            a list containing valid G-points
        """

        if gamma:
            kmax = self._nbmax[0] + 1
        else:
            kmax = 2 * self._nbmax[0] + 1

        gpoints = []
        extra_gpoints = []
        extra_coeff_inds = []
        G_ind = 0
        for i in range(2 * self._nbmax[2] + 1):
            i3 = i - 2 * self._nbmax[2] - 1 if i > self._nbmax[2] else i
            for j in range(2 * self._nbmax[1] + 1):
                j2 = j - 2 * self._nbmax[1] - 1 if j > self._nbmax[1] else j
                for k in range(kmax):
                    k1 = k - 2 * self._nbmax[0] - 1 if k > self._nbmax[0] else k
                    if gamma and ((k1 == 0 and j2 < 0) or (k1 == 0 and j2 == 0 and i3 < 0)):
                        continue
                    G = np.array([k1, j2, i3])
                    v = kpoint + G
                    g = np.linalg.norm(np.dot(v, self.b))
                    E = g ** 2 / self._C
                    if E < self.encut:
                        gpoints.append(G)
                        if gamma and (k1, j2, i3) != (0, 0, 0):
                            extra_gpoints.append(-G)
                            extra_coeff_inds.append(G_ind)
                        G_ind += 1
        return (gpoints, extra_gpoints, extra_coeff_inds)

    def evaluate_wavefunc(self, kpoint: int, band: int, r: np.ndarray,
                          spin: int = 0, spinor: int = 0) -> np.complex64:
        r"""
        Evaluates the wavefunction for a given position, r.

        The wavefunction is given by the k-point and band. It is evaluated
        at the given position by summing over the components. Formally,

        \psi_n^k (r) = \sum_{i=1}^N c_i^{n,k} \exp (i (k + G_i^{n,k}) \cdot r)

        where \psi_n^k is the wavefunction for the nth band at k-point k, N is
        the number of plane waves, c_i^{n,k} is the ith coefficient that
        corresponds to the nth band and k-point k, and G_i^{n,k} is the ith
        G-point corresponding to k-point k.

        NOTE: This function is very slow; a discrete fourier transform is the
        preferred method of evaluation (see Wavecar.fft_mesh).

        Args:
            kpoint (int): the index of the kpoint where the wavefunction
                            will be evaluated
            band (int): the index of the band where the wavefunction will be
                            evaluated
            r (np.array): the position where the wavefunction will be evaluated
            spin (int):  spin index for the desired wavefunction (only for
                            ISPIN = 2, default = 0)
            spinor (int): component of the spinor that is evaluated (only used
                            if vasp_type == 'ncl')
        Returns:
            a complex value corresponding to the evaluation of the wavefunction
        """
        v = self.Gpoints[kpoint] + self.kpoints[kpoint]
        u = np.dot(np.dot(v, self.b), r)
        if self.vasp_type.lower()[0] == 'n':
            c = self.coeffs[kpoint][band][spinor, :]
        elif self.spin == 2:
            c = self.coeffs[spin][kpoint][band]
        else:
            c = self.coeffs[kpoint][band]
        return np.sum(np.dot(c, np.exp(1j * u, dtype=np.complex64))) / np.sqrt(self.vol)

    def fft_mesh(self, kpoint: int, band: int, spin: int = 0, spinor: int = 0,
                 shift: bool = True) -> np.ndarray:
        """
        Places the coefficients of a wavefunction onto an fft mesh.

        Once the mesh has been obtained, a discrete fourier transform can be
        used to obtain real-space evaluation of the wavefunction. The output
        of this function can be passed directly to numpy's fft function. For
        example:

            mesh = Wavecar('WAVECAR').fft_mesh(kpoint, band)
            evals = np.fft.ifftn(mesh)

        Args:
            kpoint (int): the index of the kpoint where the wavefunction
                            will be evaluated
            band (int): the index of the band where the wavefunction will be
                            evaluated
            spin (int):  the spin of the wavefunction for the desired
                            wavefunction (only for ISPIN = 2, default = 0)
            spinor (int): component of the spinor that is evaluated (only used
                            if vasp_type == 'ncl')
            shift (bool): determines if the zero frequency coefficient is
                            placed at index (0, 0, 0) or centered
        Returns:
            a numpy ndarray representing the 3D mesh of coefficients
        """
        if self.vasp_type.lower()[0] == 'n':
            tcoeffs = self.coeffs[kpoint][band][spinor, :]
        elif self.spin == 2:
            tcoeffs = self.coeffs[spin][kpoint][band]
        else:
            tcoeffs = self.coeffs[kpoint][band]

        mesh = np.zeros(tuple(self.ng), dtype=np.complex)
        for gp, coeff in zip(self.Gpoints[kpoint], tcoeffs):
            t = tuple(gp.astype(np.int) + (self.ng / 2).astype(np.int))
            mesh[t] = coeff

        if shift:
            return np.fft.ifftshift(mesh)
        return mesh

    def get_parchg(self, poscar: Poscar, kpoint: int, band: int,
                   spin: Optional[int] = None, spinor: Optional[int] = None,
                   phase: bool = False, scale: int = 2) -> Chgcar:
        """
        Generates a Chgcar object, which is the charge density of the specified
        wavefunction.

        This function generates a Chgcar object with the charge density of the
        wavefunction specified by band and kpoint (and spin, if the WAVECAR
        corresponds to a spin-polarized calculation). The phase tag is a
        feature that is not present in VASP. For a real wavefunction, the phase
        tag being turned on means that the charge density is multiplied by the
        sign of the wavefunction at that point in space. A warning is generated
        if the phase tag is on and the chosen kpoint is not Gamma.

        Note: Augmentation from the PAWs is NOT included in this function. The
        maximal charge density will differ from the PARCHG from VASP, but the
        qualitative shape of the charge density will match.

        Args:
            poscar (pymatgen.io.vasp.inputs.Poscar): Poscar object that has the
                structure associated with the WAVECAR file
            kpoint (int): the index of the kpoint for the wavefunction
            band (int): the index of the band for the wavefunction
            spin (int): optional argument to specify the spin. If the Wavecar
                has ISPIN = 2, spin is None generates a Chgcar with total spin
                and magnetization, and spin == {0, 1} specifies just the spin
                up or down component.
            spinor (int): optional argument to specify the spinor component
                for noncollinear data wavefunctions (allowed values of None,
                0, or 1)
            phase (bool): flag to determine if the charge density is multiplied
                by the sign of the wavefunction. Only valid for real
                wavefunctions.
            scale (int): scaling for the FFT grid. The default value of 2 is at
                least as fine as the VASP default.
        Returns:
            a pymatgen.io.vasp.outputs.Chgcar object
        """
        if phase and not np.all(self.kpoints[kpoint] == 0.):
            warnings.warn('phase == True should only be used for the Gamma '
                          'kpoint! I hope you know what you\'re doing!')

        # scaling of ng for the fft grid, need to restore value at the end
        temp_ng = self.ng
        self.ng = self.ng * scale
        N = np.prod(self.ng)

        data = {}
        if self.spin == 2:
            if spin is not None:
                wfr = np.fft.ifftn(self.fft_mesh(kpoint, band, spin=spin)) * N
                den = np.abs(np.conj(wfr) * wfr)
                if phase:
                    den = np.sign(np.real(wfr)) * den
                data['total'] = den
            else:
                wfr = np.fft.ifftn(self.fft_mesh(kpoint, band, spin=0)) * N
                denup = np.abs(np.conj(wfr) * wfr)
                wfr = np.fft.ifftn(self.fft_mesh(kpoint, band, spin=1)) * N
                dendn = np.abs(np.conj(wfr) * wfr)
                data['total'] = denup + dendn
                data['diff'] = denup - dendn
        else:
            if spinor is not None:
                wfr = np.fft.ifftn(self.fft_mesh(kpoint, band, spinor=spinor)) * N
                den = np.abs(np.conj(wfr) * wfr)
            else:
                wfr = np.fft.ifftn(self.fft_mesh(kpoint, band, spinor=0)) * N
                wfr_t = np.fft.ifftn(self.fft_mesh(kpoint, band, spinor=1)) * N
                den = np.abs(np.conj(wfr) * wfr)
                den += np.abs(np.conj(wfr_t) * wfr_t)

            if phase and not (self.vasp_type.lower()[0] == 'n' and spinor is None):
                den = np.sign(np.real(wfr)) * den
            data['total'] = den

        self.ng = temp_ng
        return Chgcar(poscar, data)

    def prob_density(self, kpoint, band, spin):
        psi = np.fft.fftn( self.fft_mesh( kpoint, band, spin=spin, shift=False))
        n = np.abs(np.conj(psi)*psi) # magnitude squared of wavefunction
        n /= np.sum(n) #normalize the single particle wavefunction to 1
        return n

    def get_charge_center(self, kpoint, band, spin, guess_site):
        """Get defect center, accounting for periodic boundary conditions
         needs smart guess for position (i.e. defect site)"""
        lattice = Lattice( self.a)
        den = self.prob_density( kpoint, band, spin)

        def get_shortest_dist_vec(index):
            frac_coords = [index[ax]/den.shape[ax] for ax in range(3)]
            dist, jimage = guess_site.distance_and_image_from_frac_coords( frac_coords)
            vec_defect_to_site = lattice.get_cartesian_coords(jimage + frac_coords - guess_site.frac_coords)
            if abs(np.linalg.norm(vec_defect_to_site) - dist) > 0.001:
                raise ValueError("Error in computing vector to defect")
            return vec_defect_to_site

        avg = np.zeros(3)
        for p in itertools.product(range(den.shape[0]), range(den.shape[1]), range(den.shape[2])):
            parray = get_shortest_dist_vec(p)
            avg += parray*den[p]
        center_coords = guess_site.coords + avg/np.sum(den)
        site_chg_center = PeriodicSite( 'H', center_coords, lattice,
                                        to_unit_cell=True, coords_are_cartesian=True)

        return site_chg_center

    def get_total_radial_distrib_from_coords(self, kpt_weights, band, spin, coords,
                                             coords_are_cartesian=False, reduce_size=False,
                                             find_charge_center = True):
        #return radial distrib
        lattice = Lattice( self.a)

        #store charge centers, if desired
        test_site = PeriodicSite('H', coords, lattice, to_unit_cell=True,
                                 coords_are_cartesian=coords_are_cartesian)
        if not find_charge_center:
            chg_center_kpts = {kpt: test_site for kpt in range(len(kpt_weights))}
        else:
            chg_center_kpts = {}
            for kpt in range(self.nk):
                site = self.get_charge_center( kpt, band, spin, test_site)
                chg_center_kpts[kpt] = site

        store_kpt = {}
        for kpt in range(self.nk):
            n = self.prob_density( kpt, band, spin)
            store_kpt[kpt] = n

        xy = {kpt:[] for kpt in range(self.nk)}
        xy['tot'] = []
        for p in itertools.product(range(n.shape[0]), range(n.shape[1]), range(n.shape[2])):
            frac_coords = [p[ax]/n.shape[ax] for ax in range(3)]
            store_dist = []
            for kpt in range(self.nk):
                dist, jimage = chg_center_kpts[kpt].distance_and_image_from_frac_coords( frac_coords)
                store_dist.append(dist)
            pset = [store_kpt[kpt][p] for kpt in range(self.nk)]
            for kpt in range(self.nk):
                xy[kpt].append([store_dist[kpt], pset[kpt]])

            tot_p = np.dot( kpt_weights, pset)
            tot_dist = np.dot( kpt_weights, store_dist) #weight the distance???
            xy['tot'].append([tot_dist, tot_p])

        if reduce_size:
            output = {}
            for kpoint in range(self.nk):
                reduced_x, reduced_y, percentage_y = self._reduce_rad_data(xy[kpoint])
                output[kpoint] = [ reduced_x, reduced_y, percentage_y]
            reduced_x, reduced_y, percentage_y = self._reduce_rad_data(xy['tot'])
            output['tot'] = [ reduced_x, reduced_y, percentage_y]
            return output
        else:
            for kpoint in range(self.nk):
                xy[kpoint].sort()
            xy['tot'].sort()
            return xy

    def _reduce_rad_data(self, dat):
        H, xedges, yedges = np.histogram2d( np.array(dat)[:,0], np.array(dat)[:,1], bins=(100., 20))
        reduced_x, reduced_y, percentage_y = ([], [], [])
        redyedge = list(yedges[:])
        redyedge.pop(-1)
        for xind, xset in enumerate(H):
            maxy = 0.
            for yind, yval in enumerate(xset):
                if yval:
                    maxy = yedges[yind]
            reduced_x.append( xedges[xind])
            reduced_y.append( maxy)
            previous_tot = percentage_y[-1] if xind else 0.
            sumset = np.dot(xset, redyedge)
            percentage_y.append( previous_tot + sumset)

        percentage_y /= percentage_y[-1]

        return reduced_x, reduced_y, percentage_y


    def prob_density(self, kpoint, band, spin):
        psi = np.fft.fftn( self.fft_mesh( kpoint, band, spin=spin, shift=False))
        n = np.abs(np.conj(psi)*psi) # magnitude squared of wavefunction
        n /= np.sum(n) #normalize the single particle wavefunction to 1
        return n

    def get_charge_center(self, kpoint, band, spin, guess_site):
        """Get defect center, accounting for periodic boundary conditions
         needs smart guess for position (i.e. defect site)"""
        lattice = Lattice( self.a)
        den = self.prob_density( kpoint, band, spin)

        def get_shortest_dist_vec(index):
            frac_coords = [index[ax]/den.shape[ax] for ax in range(3)]
            dist, jimage = guess_site.distance_and_image_from_frac_coords( frac_coords)
            vec_defect_to_site = lattice.get_cartesian_coords(jimage + frac_coords - guess_site.frac_coords)
            if abs(np.linalg.norm(vec_defect_to_site) - dist) > 0.001:
                raise ValueError("Error in computing vector to defect")
            return vec_defect_to_site

        avg = np.zeros(3)
        for p in itertools.product(range(den.shape[0]), range(den.shape[1]), range(den.shape[2])):
            parray = get_shortest_dist_vec(p)
            avg += parray*den[p]
        center_coords = guess_site.coords + avg/np.sum(den)
        site_chg_center = PeriodicSite( 'H', center_coords, lattice,
                                        to_unit_cell=True, coords_are_cartesian=True)

        return site_chg_center

    def get_total_radial_distrib_from_coords(self, kpt_weights, band, spin, coords,
                                             coords_are_cartesian=False, reduce_size=False,
                                             find_charge_center = True):
        #return radial distrib
        lattice = Lattice( self.a)

        #store charge centers, if desired
        test_site = PeriodicSite('H', coords, lattice, to_unit_cell=True,
                                 coords_are_cartesian=coords_are_cartesian)
        if not find_charge_center:
            chg_center_kpts = {kpt: test_site for kpt in range(len(kpt_weights))}
        else:
            chg_center_kpts = {}
            for kpt in range(self.nk):
                site = self.get_charge_center( kpt, band, spin, test_site)
                chg_center_kpts[kpt] = site

        store_kpt = {}
        for kpt in range(self.nk):
            n = self.prob_density( kpt, band, spin)
            store_kpt[kpt] = n

        xy = {kpt:[] for kpt in range(self.nk)}
        xy['tot'] = []
        for p in itertools.product(range(n.shape[0]), range(n.shape[1]), range(n.shape[2])):
            frac_coords = [p[ax]/n.shape[ax] for ax in range(3)]
            store_dist = []
            for kpt in range(self.nk):
                dist, jimage = chg_center_kpts[kpt].distance_and_image_from_frac_coords( frac_coords)
                store_dist.append(dist)
            pset = [store_kpt[kpt][p] for kpt in range(self.nk)]
            for kpt in range(self.nk):
                xy[kpt].append([store_dist[kpt], pset[kpt]])

            tot_p = np.dot( kpt_weights, pset)
            tot_dist = np.dot( kpt_weights, store_dist) #weight the distance???
            xy['tot'].append([tot_dist, tot_p])

        if reduce_size:
            output = {}
            for kpoint in range(self.nk):
                reduced_x, reduced_y, percentage_y = self._reduce_rad_data(xy[kpoint])
                output[kpoint] = [ reduced_x, reduced_y, percentage_y]
            reduced_x, reduced_y, percentage_y = self._reduce_rad_data(xy['tot'])
            output['tot'] = [ reduced_x, reduced_y, percentage_y]
            return output
        else:
            for kpoint in range(self.nk):
                xy[kpoint].sort()
            xy['tot'].sort()
            return xy

    def _reduce_rad_data(self, dat):
        H, xedges, yedges = np.histogram2d( np.array(dat)[:,0], np.array(dat)[:,1], bins=(100., 20))
        reduced_x, reduced_y, percentage_y = ([], [], [])
        redyedge = list(yedges[:])
        redyedge.pop(-1)
        for xind, xset in enumerate(H):
            maxy = 0.
            for yind, yval in enumerate(xset):
                if yval:
                    maxy = yedges[yind]
            reduced_x.append( xedges[xind])
            reduced_y.append( maxy)
            previous_tot = percentage_y[-1] if xind else 0.
            sumset = np.dot(xset, redyedge)
            percentage_y.append( previous_tot + sumset)

        percentage_y /= percentage_y[-1]

        return reduced_x, reduced_y, percentage_y


def parse_defect_states(structure, defect_site, wavecar, procar):
    """
    This module parses Procar and Wavecar for defect localization.
     Algorithm:
        i) find 'interesting bands" from wavecar data
        ii) store global eigenvalue data for each band and find ws-radius for sampling
        iii) calculate procar percentage contained within radius to find interesting bands
        iv) caluclate wavecar percentage contained within radius
            (with charge center as starting point)
     """

    # find interesting bands
    fermi_band_set = []
    if wavecar.spin == 1:
        for kpt_ind in range(wavecar.nk):
            for band_ind in range(wavecar.nb):
                if not wavecar.band_energy[kpt_ind][band_ind][2]:
                    fermi_band_set.append(band_ind)
                    break
    elif wavecar.spin == 2:
        for spin_ind in range(len(wavecar.band_energy)):
            for kpt_ind in range(wavecar.nk):
                for band_ind in range(wavecar.nb):
                    if not wavecar.band_energy[spin_ind][kpt_ind][band_ind][2]:
                        fermi_band_set.append(band_ind)
                        break
    fermi_band_set = list(set(fermi_band_set))
    sample_bands = np.arange(min(fermi_band_set) - 10, max(fermi_band_set) + 11)
    logger.info('sampling {} bands'.format(len(sample_bands)))

     # store global energy data about these bands
    store_eigen_dat = {spin_ind: {band_ind: [] for band_ind in sample_bands}
                       for spin_ind in range(wavecar.spin)}
    if wavecar.spin == 1:
        for kpt_ind in range(wavecar.nk):
            for band_ind in sample_bands:
                occu = [wavecar.band_energy[kpt_ind][band_ind][0],
                        wavecar.band_energy[kpt_ind][band_ind][2]]
                store_eigen_dat[0][band_ind].append(occu)
    elif wavecar.spin == 2:
        for spin_ind in range(wavecar.spin):
            for kpt_ind in range(wavecar.nk):
                for band_ind in sample_bands:
                    occu = [wavecar.band_energy[spin_ind][kpt_ind][band_ind][0],
                            wavecar.band_energy[spin_ind][kpt_ind][band_ind][2]]
                    store_eigen_dat[spin_ind][band_ind].append(occu)

    # get ws radius
    wz = structure.lattice.get_wigner_seitz_cell()
    dist = []
    for facet in wz:
        midpt = np.mean(np.array(facet), axis=0)
        dist.append(np.linalg.norm(midpt))
    sampling_radius = min(dist)
    logger.info('sampling radius = {}'.format(sampling_radius))

     # check procar to see bands which may be of interest
    followup_bands = []
    stored_procar_dat = {}
    for spinind, spinkey in enumerate(procar.data.keys()):
        stored_procar_dat[spinind] = []
        for kptindex in range(procar.nkpoints):
            stored_procar_dat[spinind].append({})
            for band_ind in sample_bands:
                perc, rad_dat = procar.perc_contained_in_radius_from_site(structure, defect_site, sampling_radius,
                                                                 spinkey, kptindex, band_ind)
                stored_procar_dat[spinind][kptindex].update(
                    {band_ind: {'perc': perc, 'rad_dat': rad_dat, 'eigen': store_eigen_dat[spinind][band_ind]}})

     # now use weighting to find bands with 70% localization overall
    for band_ind in sample_bands:
        for spinind in range(wavecar.spin):
            perc = 0.
            for kwt, kptindex in zip(procar.weights, range(procar.nkpoints)):
                perc += stored_procar_dat[spinind][kptindex][band_ind]['perc'] * kwt

            if perc >= 0.7:
                followup_bands.append(band_ind)

    followup_bands = list(set(followup_bands))
    followup_bands.sort()

    # run wavecar analysis on follow up bands
    followup_wf_parse_md = {}  # bandindex as key, spin as second key,
    perc90_local = {spin: [] for spin in range(wavecar.spin)}
    if len(followup_bands):
        logger.info('found {} bands for follow up\n\t{}'.format(len(followup_bands), followup_bands))
        for band_ind in followup_bands:
            followup_wf_parse_md[band_ind] = {}
            for spin in range(wavecar.spin):
                print(band_ind, spin)
                dat = wavecar.get_total_radial_distrib_from_coords(procar.weights, band_ind, spin, defect_site.coords,
                                                             coords_are_cartesian=True, reduce_size=True)

                # quick check if this is 90% localized within the sampling radius
                x = dat['tot'][0]  # [ reduced_x, reduced_y, percentage_y]
                y = dat['tot'][2]
                cont90rad = None
                for yind, yval in enumerate(y):
                    if yval >= 0.9 and cont90rad is None:
                        cont90rad = x[yind]

                followup_wf_parse_md[band_ind][spin] = {'rad_dist_data': dat,
                                                        'eigen': store_eigen_dat[spin][band_ind],
                                                        'cont90rad': cont90rad}
                if cont90rad <= sampling_radius:
                    perc90_local[spin].append(band_ind)

    else:
        logger.info('found NO bands for follow up...')

    defect_out = {'localized_band_indices': perc90_local,
                  'stored_procar_dat': stored_procar_dat,
                  'sampling_radius': sampling_radius,
                  'followup_wf_parse': followup_wf_parse_md}

    return defect_out

class Wavederf:
    """
    Object for reading a WAVEDERF file.

    Note: This file is only produced when LOPTICS is true AND vasp has been
    recompiled after uncommenting the line that calls
    WRT_CDER_BETWEEN_STATES_FORMATTED in linear_optics.F

    .. attribute:: data

        A numpy array containing the WAVEDERF data of the form below. It should
        be noted that VASP uses 1-based indexing for bands, but this is
        converted to 0-based numpy array indexing.

        For each kpoint (in the same order as in IBZKPT), and for each pair of
        bands:

            [ #kpoint index
             [ #band 1 index
              [ #band 2 index
               [cdum_x_real, cdum_x_imag, cdum_y_real, cdum_y_imag, cdum_z_real, cdum_z_imag]
              ]
             ]
            ]

        This structure follows the file format. Numpy array methods can be used
        to fetch data in a more useful way (e.g., get matrix elements between
        wo specific bands at each kpoint, fetch x/y/z components,
        real/imaginary parts, abs/phase, etc. )

    Author: Miguel Dias Costa
    """

    def __init__(self, filename):
        """
        Args:
            filename: Name of file containing WAVEDERF.
        """
        with zopen(filename, "rt") as f:
            header = f.readline().split()
            nb_kpoints = int(header[1])
            nb_bands = int(header[2])
            data = np.zeros((nb_kpoints, nb_bands, nb_bands, 6))
            for ik in range(nb_kpoints):
                for ib1 in range(nb_bands):
                    for ib2 in range(nb_bands):
                        # each line in the file includes besides the band
                        # indexes, which are redundant, each band's energy
                        # and occupation, which are already available elsewhere,
                        # so we store only the 6 matrix elements after this 6
                        # redundant values
                        data[ik][ib1][ib2] = [float(element)
                                              for element in f.readline().split()[6:]]

            self.data = data
            self._nb_kpoints = nb_kpoints
            self._nb_bands = nb_bands

    @property
    def nb_bands(self):
        """
        returns the number of bands in the band structure
        """
        return self._nb_bands

    @property
    def nb_kpoints(self):
        """
        Returns the number of k-points in the band structure calculation
        """
        return self._nb_kpoints

    def get_elements_between_bands(self, band_i, band_j):
        """
        Method returning a numpy array with elements

        [cdum_x_real, cdum_x_imag, cdum_y_real, cdum_y_imag, cdum_z_real, cdum_z_imag]

        between bands band_i and band_j (vasp 1-based indexing) for all kpoints.

        Args:
            band_i (Integer): Index of band i
            band_j (Integer): Index of band j

        Returns:
            a numpy list of elements for each kpoint
        """
        if band_i < 1 or band_i > self.nb_bands or band_j < 1 or band_j > self.nb_bands:
            raise ValueError("Band index out of bounds")

        return self.data[:, band_i - 1, band_j - 1, :]


class Waveder:
    """
    Class for reading a WAVEDER file.
    The LOPTICS tag produces a WAVEDER file.
    The WAVEDER contains the derivative of the orbitals with respect to k.
    Author: Kamal Choudhary, NIST
    """

    def __init__(self, filename, gamma_only=False):
        """
        Args:
            filename: Name of file containing WAVEDER.
        """
        with open(filename, 'rb') as fp:
            def readData(dtype):
                """ Read records from Fortran binary file and convert to
                np.array of given dtype. """
                data = b''
                while 1:
                    prefix = np.fromfile(fp, dtype=np.int32, count=1)[0]
                    data += fp.read(abs(prefix))
                    suffix = np.fromfile(fp, dtype=np.int32, count=1)[0]
                    if abs(prefix) - abs(suffix):
                        raise RuntimeError("Read wrong amount of bytes.\n"
                                           "Expected: %d, read: %d, suffix: %d." % (prefix, len(data), suffix))
                    if prefix > 0:
                        break
                return np.frombuffer(data, dtype=dtype)

            nbands, nelect, nk, ispin = readData(np.int32)
            _ = readData(np.float)  # nodes_in_dielectric_function
            _ = readData(np.float)  # wplasmon
            if gamma_only:
                cder = readData(np.float)
            else:
                cder = readData(np.complex64)

            cder_data = cder.reshape((3, ispin, nk, nelect, nbands)).T

            self._cder_data = cder_data
            self._nkpoints = nk
            self._ispin = ispin
            self._nelect = nelect
            self._nbands = nbands

    @property
    def cder_data(self):
        """
        Returns the orbital derivative between states
        """
        return self._cder_data

    @property
    def nbands(self):
        """
        Returns the number of bands in the calculation
        """
        return self._nbands

    @property
    def nkpoints(self):
        """
        Returns the number of k-points in the calculation
        """
        return self._nkpoints

    @property
    def nelect(self):
        """
        Returns the number of electrons in the calculation
        """
        return self._nelect

    def get_orbital_derivative_between_states(self, band_i, band_j, kpoint, spin, cart_dir):
        """
        Method returning a value
        between bands band_i and band_j for k-point index, spin-channel and cartesian direction.
        Args:
            band_i (Integer): Index of band i
            band_j (Integer): Index of band j
            kpoint (Integer): Index of k-point
            spin   (Integer): Index of spin-channel (0 or 1)
            cart_dir (Integer): Index of cartesian direction (0,1,2)

        Returns:
            a float value
        """
        if band_i < 0 or band_i > self.nbands - 1 or band_j < 0 or band_j > self.nelect - 1:
            raise ValueError("Band index out of bounds")
        if kpoint > self.nkpoints:
            raise ValueError("K-point index out of bounds")
        if cart_dir > 2 or cart_dir < 0:
            raise ValueError("cart_dir index out of bounds")

        return self._cder_data[band_i, band_j, kpoint, spin, cart_dir]


class UnconvergedVASPWarning(Warning):
    """
    Warning for unconverged vasp run.
    """
    pass<|MERGE_RESOLUTION|>--- conflicted
+++ resolved
@@ -2910,15 +2910,11 @@
         return aps
 
     def as_dict(self):
-<<<<<<< HEAD
-        d = {"efermi": self.efermi,
-=======
         """
         :return: MSONAble dict.
         """
         d = {"@module": self.__class__.__module__,
              "@class": self.__class__.__name__, "efermi": self.efermi,
->>>>>>> dc80a672
              "run_stats": self.run_stats, "magnetization": self.magnetization,
              "charge": self.charge, "total_magnetization": self.total_mag,
              "nelect": self.nelect, "is_stopped": self.is_stopped,
