# coding: utf-8
# Copyright (c) Pymatgen Development Team.
# Distributed under the terms of the MIT License.
"""Wrappers for ABINIT main executables"""

import os
import numpy as np
from io import StringIO
from monty.string import list_strings

import logging
logger = logging.getLogger(__name__)

__author__ = "Matteo Giantomassi"
__copyright__ = "Copyright 2013, The Materials Project"
__version__ = "0.1"
__maintainer__ = "Matteo Giantomassi"
__email__ = "gmatteo at gmail.com"
__status__ = "Development"
__date__ = "$Feb 21, 2013M$"

__all__ = [
    "Mrgscr",
    "Mrggkk",
    "Mrgddb",
    "Mrgdvdb",
]


class ExecError(Exception):
    """Error class raised by :class:`ExecWrapper`"""


class ExecWrapper:
    """Base class that runs an executable in a subprocess."""
    Error = ExecError

    def __init__(self, manager=None, executable=None, verbose=0):
        """
        Args:
            manager: :class:`TaskManager` object responsible for the submission of the jobs.
                if manager is None, the default manager is used.
            executable: path to the executable.
            verbose: Verbosity level.
        """
        from .tasks import TaskManager
        self.manager = manager if manager is not None else TaskManager.from_user_config()
        self.manager = self.manager.to_shell_manager(mpi_procs=1)

        self.executable = executable if executable is not None else self.name
        assert os.path.basename(self.executable) == self.name
        self.verbose = int(verbose)

    def __str__(self):
        return "%s" % self.executable

    @property
    def name(self):
        return self._name

    def execute(self, workdir, exec_args=None):
        # Try to execute binary without and with mpirun.
        try:
            return self._execute(workdir, with_mpirun=True, exec_args=exec_args)
        except self.Error:
            return self._execute(workdir, with_mpirun=False, exec_args=exec_args)

    def _execute(self, workdir, with_mpirun=False, exec_args=None):
        """
        Execute the executable in a subprocess inside workdir.

        Some executables fail if we try to launch them with mpirun.
        Use with_mpirun=False to run the binary without it.
        """
        qadapter = self.manager.qadapter
        if not with_mpirun: qadapter.name = None
        if self.verbose:
            print("Working in:", workdir)

        script = qadapter.get_script_str(
            job_name=self.name,
            launch_dir=workdir,
            executable=self.executable,
            qout_path="qout_file.path",
            qerr_path="qerr_file.path",
            stdin=self.stdin_fname,
            stdout=self.stdout_fname,
            stderr=self.stderr_fname,
            exec_args=exec_args
        )

        # Write the script.
        script_file = os.path.join(workdir, "run" + self.name + ".sh")
        with open(script_file, "w") as fh:
            fh.write(script)
            os.chmod(script_file, 0o740)

        qjob, process = qadapter.submit_to_queue(script_file)
        self.stdout_data, self.stderr_data = process.communicate()
        self.returncode = process.returncode
        #raise self.Error("%s returned %s\n cmd_str: %s" % (self, self.returncode, self.cmd_str))

        return self.returncode


class Mrgscr(ExecWrapper):
    _name = "mrgscr"

    def merge_qpoints(self, workdir, files_to_merge, out_prefix):
        """
        Execute mrgscr inside directory `workdir` to merge `files_to_merge`.
        Produce new file with prefix `out_prefix`
        """
        # We work with absolute paths.
        files_to_merge = [os.path.abspath(s) for s in list_strings(files_to_merge)]
        nfiles = len(files_to_merge)

        if self.verbose:
            print("Will merge %d files with output_prefix %s" % (nfiles, out_prefix))
            for (i, f) in enumerate(files_to_merge):
                print(" [%d] %s" % (i, f))

        if nfiles == 1:
            raise self.Error("merge_qpoints does not support nfiles == 1")

        self.stdin_fname, self.stdout_fname, self.stderr_fname = \
            map(os.path.join, 3 * [workdir], ["mrgscr.stdin", "mrgscr.stdout", "mrgscr.stderr"])

        inp = StringIO()
        inp.write(str(nfiles) + "\n")     # Number of files to merge.
        inp.write(out_prefix + "\n")      # Prefix for the final output file:

        for filename in files_to_merge:
            inp.write(filename + "\n")   # List with the files to merge.

        inp.write("1\n")                 # Option for merging q-points.

        self.stdin_data = [s for s in inp.getvalue()]

        with open(self.stdin_fname, "w") as fh:
            fh.writelines(self.stdin_data)
            # Force OS to write data to disk.
            fh.flush()
            os.fsync(fh.fileno())

        self.execute(workdir)


class Mrggkk(ExecWrapper):
    _name = "mrggkk"

    def merge(self, workdir, gswfk_file, dfpt_files, gkk_files, out_gkk, binascii=0):
        """
        Merge GGK files, return the absolute path of the new database.

        Args:
            gswfk_file: Ground-state WFK filename
            dfpt_files: List of 1WFK files to merge.
            gkk_files: List of GKK files to merge.
            out_gkk: Name of the output GKK file
            binascii: Integer flat. 0 --> binary output, 1 --> ascii formatted output
        """
        raise NotImplementedError("This method should be tested")
        #out_gkk = out_gkk if cwd is None else os.path.join(os.path.abspath(cwd), out_gkk)

        # We work with absolute paths.
        gswfk_file = os.path.absath(gswfk_file)
        dfpt_files = [os.path.abspath(s) for s in list_strings(dfpt_files)]
        gkk_files = [os.path.abspath(s) for s in list_strings(gkk_files)]

        print("Will merge %d 1WF files, %d GKK file in output %s" %
              (len(dfpt_files), len(gkk_files), out_gkk))

        if self.verbose:
            for i, f in enumerate(dfpt_files): print(" [%d] 1WF %s" % (i, f))
            for i, f in enumerate(gkk_files): print(" [%d] GKK %s" % (i, f))

        self.stdin_fname, self.stdout_fname, self.stderr_fname = \
            map(os.path.join, 3 * [workdir], ["mrggkk.stdin", "mrggkk.stdout", "mrggkk.stderr"])

        inp = StringIO()
        inp.write(out_gkk + "\n")        # Name of the output file
        inp.write(str(binascii) + "\n")  # Integer flag: 0 --> binary output, 1 --> ascii formatted output
        inp.write(gswfk_file + "\n")     # Name of the groud state wavefunction file WF

        #dims = len(dfpt_files, gkk_files, ?)
        dims = " ".join([str(d) for d in dims])
        inp.write(dims + "\n")             # Number of 1WF, of GKK files, and number of 1WF files in all the GKK files

        # Names of the 1WF files...
        for fname in dfpt_files:
            inp.write(fname + "\n")

        # Names of the GKK files...
        for fname in gkk_files:
            inp.write(fname + "\n")

        self.stdin_data = [s for s in inp.getvalue()]

        with open(self.stdin_fname, "w") as fh:
            fh.writelines(self.stdin_data)
            # Force OS to write data to disk.
            fh.flush()
            os.fsync(fh.fileno())

        self.execute(workdir)

        return out_gkk


class Mrgddb(ExecWrapper):
    _name = "mrgddb"

    def merge(self, workdir, ddb_files, out_ddb, description, delete_source_ddbs=True):
        """Merge DDB file, return the absolute path of the new database in workdir."""
        # We work with absolute paths.
        ddb_files = [os.path.abspath(s) for s in list_strings(ddb_files)]
        if not os.path.isabs(out_ddb):
            out_ddb = os.path.join(os.path.abspath(workdir), os.path.basename(out_ddb))

        if self.verbose:
            print("Will merge %d files into output DDB %s" % (len(ddb_files), out_ddb))
            for i, f in enumerate(ddb_files):
                print(" [%d] %s" % (i, f))

        # Handle the case of a single file since mrgddb uses 1 to denote GS files!
        if len(ddb_files) == 1:
            with open(ddb_files[0], "r") as inh, open(out_ddb, "w") as out:
                for line in inh:
                    out.write(line)
            return out_ddb

        self.stdin_fname, self.stdout_fname, self.stderr_fname = \
            map(os.path.join, 3 * [os.path.abspath(workdir)], ["mrgddb.stdin", "mrgddb.stdout", "mrgddb.stderr"])

        inp = StringIO()
        inp.write(out_ddb + "\n")              # Name of the output file.
        inp.write(str(description) + "\n")     # Description.
        inp.write(str(len(ddb_files)) + "\n")  # Number of input DDBs.

        # Names of the DDB files.
        for fname in ddb_files:
            inp.write(fname + "\n")

        self.stdin_data = [s for s in inp.getvalue()]

        with open(self.stdin_fname, "wt") as fh:
            fh.writelines(self.stdin_data)
            # Force OS to write data to disk.
            fh.flush()
            os.fsync(fh.fileno())

        retcode = self.execute(workdir, exec_args=['--nostrict'])
        if retcode == 0 and delete_source_ddbs:
            # Remove ddb files.
            for f in ddb_files:
                try:
                    os.remove(f)
                except IOError:
                    pass

        return out_ddb


class Mrgdvdb(ExecWrapper):
    _name = "mrgdv"

    def merge(self, workdir, pot_files, out_dvdb, delete_source=True):
        """
        Merge POT files containing 1st order DFPT potential
        return the absolute path of the new database in workdir.

        Args:
            delete_source: True if POT1 files should be removed after (successful) merge.
        """
        # We work with absolute paths.
        pot_files = [os.path.abspath(s) for s in list_strings(pot_files)]
        if not os.path.isabs(out_dvdb):
            out_dvdb = os.path.join(os.path.abspath(workdir), os.path.basename(out_dvdb))

        if self.verbose:
            print("Will merge %d files into output DVDB %s" % (len(pot_files), out_dvdb))
            for i, f in enumerate(pot_files):
                print(" [%d] %s" % (i, f))

        # Handle the case of a single file since mrgddb uses 1 to denote GS files!
        if len(pot_files) == 1:
            with open(pot_files[0], "r") as inh, open(out_dvdb, "w") as out:
                for line in inh:
                    out.write(line)
            return out_dvdb

        self.stdin_fname, self.stdout_fname, self.stderr_fname = \
            map(os.path.join, 3 * [os.path.abspath(workdir)], ["mrgdvdb.stdin", "mrgdvdb.stdout", "mrgdvdb.stderr"])

<<<<<<< HEAD
        inp = cStringIO()
=======
        inp = StringIO()
>>>>>>> 7c7e2bd4
        inp.write(out_dvdb + "\n")             # Name of the output file.
        inp.write(str(len(pot_files)) + "\n")  # Number of input POT files.

        # Names of the POT files.
        for fname in pot_files:
            inp.write(fname + "\n")

        self.stdin_data = [s for s in inp.getvalue()]

        with open(self.stdin_fname, "wt") as fh:
            fh.writelines(self.stdin_data)
            # Force OS to write data to disk.
            fh.flush()
            os.fsync(fh.fileno())

        retcode = self.execute(workdir)
        if retcode == 0 and delete_source:
            # Remove pot files.
            for f in pot_files:
                try:
                    os.remove(f)
                except IOError:
                    pass

        return out_dvdb


class Cut3D(ExecWrapper):
    _name = "cut3d"

    def cut3d(self, cut3d_input, workdir):
        """
        Runs cut3d with a Cut3DInput

        Args:
            cut3d_input: a Cut3DInput object.
            workdir: directory where cut3d is executed.

        Returns:
            (string) absolute path to the standard output of the cut3d execution.
            (string) absolute path to the output filepath. None if output is required.
        """
        self.stdin_fname, self.stdout_fname, self.stderr_fname = \
            map(os.path.join, 3 * [os.path.abspath(workdir)], ["cut3d.stdin", "cut3d.stdout", "cut3d.stderr"])

        cut3d_input.write(self.stdin_fname)

        retcode = self._execute(workdir, with_mpirun=False)

        if retcode != 0:
            raise RuntimeError("Error while running cut3d in %s." % workdir)

        output_filepath = cut3d_input.output_filepath

        if output_filepath is not None:
            if not os.path.isabs(output_filepath):
                output_filepath = os.path.abspath(os.path.join(workdir, output_filepath))

            if not os.path.isfile(output_filepath):
                raise RuntimeError("The file was not converted correctly in %s." % workdir)

        return self.stdout_fname, output_filepath


class Fold2Bloch(ExecWrapper):
    """Wrapper for fold2Bloch Fortran executable."""
    _name = "fold2Bloch"

    def unfold(self, wfkpath, folds, workdir=None):
        import tempfile
        workdir = tempfile.mkdtemp() if workdir is None else workdir

        self.stdin_fname = None
        self.stdout_fname, self.stderr_fname = \
            map(os.path.join, 2 * [workdir], ["fold2bloch.stdout", "fold2bloch.stderr"])

        folds = np.array(folds, dtype=np.int).flatten()
        if len(folds) not in (3, 9):
            raise ValueError("Expecting 3 ints or 3x3 matrix but got %s" % (str(folds)))
        fold_arg = ":".join((str(f) for f in folds))
        wfkpath = os.path.abspath(wfkpath)
        if not os.path.isfile(wfkpath):
            raise RuntimeError("WFK file `%s` does not exist in %s" % (wfkpath, workdir))

        # Usage: $ fold2Bloch file_WFK x:y:z (folds)
        retcode = self.execute(workdir, exec_args=[wfkpath, fold_arg])
        if retcode:
            print("stdout:")
            print(self.stdout_data)
            print("stderr:")
            print(self.stderr_data)
            raise RuntimeError("fold2bloch returned %s in %s" % (retcode, workdir))

        filepaths = [f for f in os.listdir(workdir) if f.endswith("_FOLD2BLOCH.nc")]
        if len(filepaths) != 1:
            raise RuntimeError("Cannot find *_FOLD2BLOCH.nc file in: %s" % str(os.listdir(workdir)))

        return os.path.join(workdir, filepaths[0])<|MERGE_RESOLUTION|>--- conflicted
+++ resolved
@@ -293,11 +293,7 @@
         self.stdin_fname, self.stdout_fname, self.stderr_fname = \
             map(os.path.join, 3 * [os.path.abspath(workdir)], ["mrgdvdb.stdin", "mrgdvdb.stdout", "mrgdvdb.stderr"])
 
-<<<<<<< HEAD
-        inp = cStringIO()
-=======
         inp = StringIO()
->>>>>>> 7c7e2bd4
         inp.write(out_dvdb + "\n")             # Name of the output file.
         inp.write(str(len(pot_files)) + "\n")  # Number of input POT files.
 
