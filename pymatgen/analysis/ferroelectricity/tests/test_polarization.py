
import unittest

import os
from pymatgen.analysis.ferroelectricity.polarization import *
from pymatgen.core.structure import Structure
from pymatgen.io.vasp.outputs import Outcar
from pymatgen.io.vasp.inputs import Potcar
from pymatgen.util.testing import PymatgenTest

test_dir = os.path.join(os.path.dirname(__file__), "..", "..", "..", "..",
                        'test_files/BTO_221_99_polarization')
bto_folders = ['nonpolar_polarization']
bto_folders += ['interpolation_{}_polarization'.format(str(i)) for i in range(1,9)][::-1]
bto_folders += ['polar_polarization']

structures = [Structure.from_file(test_dir+"/"+folder+"/POSCAR") for folder in bto_folders]

ions = np.array([[-44.363484, -44.363484, -44.79259988],
                  [-44.324764, -44.324764, -69.43452043],
                  [-44.286055, -44.286055, -69.8792077 ],
                  [-44.247335, -44.247335, -70.32475473],
                  [-44.208626, -44.208626, -70.77139856],
                  [-44.169906, -44.169906, -71.21889307],
                  [-44.131197, -44.131197, -71.66746921],
                  [-44.092477, -44.092477, -72.1168782 ],
                  [-44.053768, -44.053768, -72.56736141],
                  [-44.015048, -44.015048, -73.01874336]])


class UtilsTest(PymatgenTest):
    def setUp(self):
        self.potcar = Potcar.from_file(test_dir+"/POTCAR")
        self.zval_dict = {'Ba': 10.0, 'Ti': 10.0, 'O': 6.0}
        self.ions = ions
        self.structures = structures

    def test_zval_dict_from_potcar(self):
        zval_dict = zval_dict_from_potcar(self.potcar)
        self.assertDictEqual(self.zval_dict, zval_dict)

    def test_get_total_ionic_dipole(self):
        p_ion = get_total_ionic_dipole(self.structures[-1],self.zval_dict)
        self.assertArrayAlmostEqual(p_ion, self.ions[-1].ravel().tolist())


class PolarizationTest(PymatgenTest):
    def setUp(self):
        self.p_ions = ions
        self.p_ions_outcar = np.array([[0.0, 0.0, 43.93437],
                                        [0.0, 0.0, 19.81697],
                                        [0.0, 0.0, 19.76076],
                                        [0.0, 0.0, 19.70306],
                                        [0.0, 0.0, 19.64372],
                                        [0.0, 0.0, -5.06619],
                                        [0.0, 0.0, -5.18997],
                                        [0.0, 0.0, -5.31457],
                                        [0.0, 0.0, -5.44026],
                                        [0.0, 0.0, -5.56684]])
        self.p_elecs = np.array([[4.03304, -4.03304, -3.60393],
                                  [4.02958, 4.02958, -3.77177],
                                  [4.02611, 4.02611, -3.93397],
                                  [4.02264, 4.02263, -4.08851],
                                  [4.01916, 4.01914, 3.99662],
                                  [4.01567, 4.01565, 3.90327],
                                  [4.01217, 4.01214, 3.81998],
                                  [4.00867, 4.00863, 3.74561],
                                  [4.00517, 4.00512, 3.67949],
                                  [0.00024, 0.00019, 3.61674]])
        self.same_branch = np.array([[  9.76948106e-05,  -9.76948108e-05,   4.59556390e-05],
                                      [ -1.36325612e-03,  -1.36325612e-03,   5.99098550e+00],
                                      [ -2.54781559e-03,  -2.54781559e-03,   1.18312234e+01],
                                      [ -3.74896442e-03,  -3.50709575e-03,   1.74695147e+01],
                                      [ -4.67728039e-03,  -4.19508654e-03,   2.28288548e+01],
                                      [ -5.38348125e-03,  -4.90281328e-03,   2.79488973e+01],
                                      [ -5.82178137e-03,  -5.10304293e-03,   3.28220345e+01],
                                      [ -6.28132190e-03,  -5.32598777e-03,   3.74721262e+01],
                                      [ -6.71430111e-03,  -5.52382219e-03,   4.19231297e+01],
                                      [ -5.69679257e-03,  -4.50996078e-03,   4.62887982e+01]])
<<<<<<< HEAD
=======
        self.same_branch_all_in_polar = np.array([[ 9.42008214e-05, -9.42008221e-05,  4.66464162e-05],
                                                  [-1.31996355e-03, -1.31996355e-03,  6.07559443e+00],
                                                  [-2.47709492e-03, -2.47709492e-03,  1.19773649e+01],
                                                  [-3.65986380e-03, -3.42374356e-03,  1.76543900e+01],
                                                  [-4.58474364e-03, -4.11208966e-03,  2.30300987e+01],
                                                  [-5.29836518e-03, -4.82529686e-03,  2.81459084e+01],
                                                  [-5.75282166e-03, -5.04259676e-03,  3.29954877e+01],
                                                  [-6.23177258e-03, -5.28397447e-03,  3.76040802e+01],
                                                  [-6.68784798e-03, -5.50205933e-03,  4.19969216e+01],
                                                  [-5.69679257e-03, -4.50996079e-03,  4.62887981e+01]])
>>>>>>> 7c7e2bd4
        self.quanta = np.array([[  98.50186747,   98.50186747,   98.50186747],
                                 [  98.09416498,   98.09416498,   98.67403571],
                                 [  97.69065056,   97.69065056,   98.84660662],
                                 [  97.29131054,   97.29131054,   99.01967988],
                                 [  96.89603543,   96.89603543,   99.19315873],
                                 [  96.50481368,   96.50481368,   99.36714337],
                                 [  96.11753848,   96.11753848,   99.54153654],
                                 [  95.7342003 ,   95.7342003 ,   99.71643897],
                                 [  95.35469487,   95.35469487,   99.89175289],
                                 [  94.97901455,   94.97901455,  100.06757957]])
        self.structures = structures
        # We do not use the p_ions values from Outcar.
        # We calculate using calc_ionic_from_zval because it is more reliable.
        self.polarization = Polarization(self.p_elecs, self.p_ions, self.structures)
        self.outcars = [Outcar(test_dir+"/"+folder+"/OUTCAR") for folder in bto_folders]
        self.change = np.array([[ -5.79448738e-03,  -4.41226597e-03,   4.62887522e+01]])
        self.change_norm = 46.288752795325244
        self.max_jumps = [0.00021336004941047062, 0.00016254800426403291, 0.038269946959965086]
        self.smoothness = [0.00017013512377086267, 0.00013467465540412905, 0.034856268571937743]
        self.max_jumps_all_in_polar = [0.0002131725432761777, 0.00016247151626362123, 0.03857992184016461]
        self.smoothness_all_in_polar = [0.00016974252210569685, 0.0001343093739679674, 0.03504919463271141]
        self.decimal_tol = 5

    def test_from_outcars_and_structures(self):
        polarization = Polarization.from_outcars_and_structures(self.outcars, self.structures)
        p_elecs, p_ions = polarization.get_pelecs_and_pions(convert_to_muC_per_cm2=False)
        self.assertArrayAlmostEqual(p_elecs[0].ravel().tolist(), self.p_elecs[0].ravel().tolist())
        self.assertArrayAlmostEqual(p_elecs[-1].ravel().tolist(), self.p_elecs[-1].ravel().tolist())
        self.assertArrayAlmostEqual(p_ions[0].ravel().tolist(), self.p_ions_outcar[0].ravel().tolist())
        self.assertArrayAlmostEqual(p_ions[-1].ravel().tolist(), self.p_ions_outcar[-1].ravel().tolist())
        # Test for calc_ionic_from_zval=True
        polarization = Polarization.from_outcars_and_structures(self.outcars, self.structures,
                                                                calc_ionic_from_zval=True)
        p_elecs, p_ions = polarization.get_pelecs_and_pions(convert_to_muC_per_cm2=False)
        self.assertArrayAlmostEqual(p_elecs[0].ravel().tolist(), self.p_elecs[0].ravel().tolist())
        self.assertArrayAlmostEqual(p_elecs[-1].ravel().tolist(), self.p_elecs[-1].ravel().tolist())
        self.assertArrayAlmostEqual(p_ions[0].ravel().tolist(), self.p_ions[0].ravel().tolist())
        self.assertArrayAlmostEqual(p_ions[-1].ravel().tolist(), self.p_ions[-1].ravel().tolist())

    def test_get_same_branch_polarization_data(self):
<<<<<<< HEAD
        same_branch = self.polarization.get_same_branch_polarization_data(convert_to_muC_per_cm2=True)
        self.assertArrayAlmostEqual(same_branch[0].ravel().tolist(), self.same_branch[0].ravel().tolist())
        self.assertArrayAlmostEqual(same_branch[-1].ravel().tolist(), self.same_branch[-1].ravel().tolist())

    def test_get_lattice_quanta(self):
        quanta = self.polarization.get_lattice_quanta(convert_to_muC_per_cm2=True)
        self.assertArrayAlmostEqual(quanta[0].ravel().tolist(), self.quanta[0].ravel().tolist())
        self.assertArrayAlmostEqual(quanta[-1].ravel().tolist(), self.quanta[-1].ravel().tolist())
=======
        same_branch = self.polarization.get_same_branch_polarization_data(convert_to_muC_per_cm2=True, all_in_polar=False)
        self.assertArrayAlmostEqual(same_branch[0].ravel().tolist(), self.same_branch[0].ravel().tolist())
        self.assertArrayAlmostEqual(same_branch[1].ravel().tolist(), self.same_branch[1].ravel().tolist())
        self.assertArrayAlmostEqual(same_branch[3].ravel().tolist(), self.same_branch[3].ravel().tolist())
        self.assertArrayAlmostEqual(same_branch[-1].ravel().tolist(), self.same_branch[-1].ravel().tolist())
        # This will differ only slightly
        same_branch = self.polarization.get_same_branch_polarization_data(convert_to_muC_per_cm2=True, all_in_polar=True)
        self.assertArrayAlmostEqual(same_branch[0].ravel().tolist(), self.same_branch_all_in_polar[0].ravel().tolist())
        self.assertArrayAlmostEqual(same_branch[1].ravel().tolist(), self.same_branch_all_in_polar[1].ravel().tolist())
        self.assertArrayAlmostEqual(same_branch[3].ravel().tolist(), self.same_branch_all_in_polar[3].ravel().tolist())
        self.assertArrayAlmostEqual(same_branch[-1].ravel().tolist(), self.same_branch_all_in_polar[-1].ravel().tolist())

    def test_get_lattice_quanta(self):
        quanta = self.polarization.get_lattice_quanta(convert_to_muC_per_cm2=True, all_in_polar=False)
        self.assertArrayAlmostEqual(quanta[0].ravel().tolist(), self.quanta[0].ravel().tolist())
        self.assertArrayAlmostEqual(quanta[-1].ravel().tolist(), self.quanta[-1].ravel().tolist())
        # For all_in_polar=True, quanta should be identical to polar quantum
        quanta = self.polarization.get_lattice_quanta(convert_to_muC_per_cm2=True, all_in_polar=True)
        self.assertArrayAlmostEqual(quanta[0].ravel().tolist(), self.quanta[-1].ravel().tolist())
        self.assertArrayAlmostEqual(quanta[-1].ravel().tolist(), self.quanta[-1].ravel().tolist())
>>>>>>> 7c7e2bd4

    def test_get_polarization_change(self):
        change = self.polarization.get_polarization_change(convert_to_muC_per_cm2=True, all_in_polar=False)
        self.assertArrayAlmostEqual(change, self.change)
        # Because nonpolar polarization is (0, 0, 0), all_in_polar should have no effect on polarization change
        change = self.polarization.get_polarization_change(convert_to_muC_per_cm2=True, all_in_polar=True)
        # No change up to 5 decimal
        self.assertArrayAlmostEqual(change, self.change, self.decimal_tol)

    def test_get_polarization_change_norm(self):
        change_norm = self.polarization.get_polarization_change_norm(convert_to_muC_per_cm2=True, all_in_polar=False)
        self.assertAlmostEqual(change_norm, self.change_norm)
        # Because nonpolar polarization is (0, 0, 0), all_in_polar should have no effect on polarization change norm
        change = self.polarization.get_polarization_change(convert_to_muC_per_cm2=True, all_in_polar=True)
        # No change up to 5 decimal
        self.assertArrayAlmostEqual(change, self.change, self.decimal_tol)

    def test_max_spline_jumps(self):
        max_jumps = self.polarization.max_spline_jumps(convert_to_muC_per_cm2=True, all_in_polar=False)
        self.assertArrayAlmostEqual(self.max_jumps, max_jumps)
        # This will differ slightly
        max_jumps = self.polarization.max_spline_jumps(convert_to_muC_per_cm2=True, all_in_polar=True)
        self.assertArrayAlmostEqual(self.max_jumps_all_in_polar, max_jumps)

    def test_smoothness(self):
        smoothness = self.polarization.smoothness(convert_to_muC_per_cm2=True, all_in_polar=False)
        self.assertArrayAlmostEqual(self.smoothness, smoothness)
        # This will differ slightly
        smoothness = self.polarization.smoothness(convert_to_muC_per_cm2=True, all_in_polar=True)
        self.assertArrayAlmostEqual(self.smoothness_all_in_polar, smoothness)

class EnergyTrendTest(PymatgenTest):
    def setUp(self):
        self.energies = [-7.97738049,
                         -7.988621176,
                         -7.9793246479999995,
                         -7.987973192,
                         -7.984676138,
                         -7.982700144000001,
                         -7.986539788,
                         -7.980859048000001,
                         -7.978240114,
                         -7.977637218]
        self.energy_trend = EnergyTrend(self.energies)
        self.smoothness = 0.0029874731764648306
        self.max_jump = 0.0058893082867133018

    def test_max_spline_jump(self):
        max_jump = self.energy_trend.max_spline_jump()
        self.assertAlmostEqual(max_jump, self.max_jump)

    def test_smoothness(self):
        smoothness = self.energy_trend.smoothness()
        self.assertAlmostEqual(smoothness, self.smoothness)

    def test_endpoints_minima(self):
        endpoints = self.energy_trend.endpoints_minima(slope_cutoff=1e-2)
        self.assertDictEqual({'polar': True, 'nonpolar': True},
                             endpoints)

if __name__ == '__main__':
    unittest.main()<|MERGE_RESOLUTION|>--- conflicted
+++ resolved
@@ -77,8 +77,6 @@
                                       [ -6.28132190e-03,  -5.32598777e-03,   3.74721262e+01],
                                       [ -6.71430111e-03,  -5.52382219e-03,   4.19231297e+01],
                                       [ -5.69679257e-03,  -4.50996078e-03,   4.62887982e+01]])
-<<<<<<< HEAD
-=======
         self.same_branch_all_in_polar = np.array([[ 9.42008214e-05, -9.42008221e-05,  4.66464162e-05],
                                                   [-1.31996355e-03, -1.31996355e-03,  6.07559443e+00],
                                                   [-2.47709492e-03, -2.47709492e-03,  1.19773649e+01],
@@ -89,7 +87,6 @@
                                                   [-6.23177258e-03, -5.28397447e-03,  3.76040802e+01],
                                                   [-6.68784798e-03, -5.50205933e-03,  4.19969216e+01],
                                                   [-5.69679257e-03, -4.50996079e-03,  4.62887981e+01]])
->>>>>>> 7c7e2bd4
         self.quanta = np.array([[  98.50186747,   98.50186747,   98.50186747],
                                  [  98.09416498,   98.09416498,   98.67403571],
                                  [  97.69065056,   97.69065056,   98.84660662],
@@ -130,16 +127,6 @@
         self.assertArrayAlmostEqual(p_ions[-1].ravel().tolist(), self.p_ions[-1].ravel().tolist())
 
     def test_get_same_branch_polarization_data(self):
-<<<<<<< HEAD
-        same_branch = self.polarization.get_same_branch_polarization_data(convert_to_muC_per_cm2=True)
-        self.assertArrayAlmostEqual(same_branch[0].ravel().tolist(), self.same_branch[0].ravel().tolist())
-        self.assertArrayAlmostEqual(same_branch[-1].ravel().tolist(), self.same_branch[-1].ravel().tolist())
-
-    def test_get_lattice_quanta(self):
-        quanta = self.polarization.get_lattice_quanta(convert_to_muC_per_cm2=True)
-        self.assertArrayAlmostEqual(quanta[0].ravel().tolist(), self.quanta[0].ravel().tolist())
-        self.assertArrayAlmostEqual(quanta[-1].ravel().tolist(), self.quanta[-1].ravel().tolist())
-=======
         same_branch = self.polarization.get_same_branch_polarization_data(convert_to_muC_per_cm2=True, all_in_polar=False)
         self.assertArrayAlmostEqual(same_branch[0].ravel().tolist(), self.same_branch[0].ravel().tolist())
         self.assertArrayAlmostEqual(same_branch[1].ravel().tolist(), self.same_branch[1].ravel().tolist())
@@ -160,7 +147,6 @@
         quanta = self.polarization.get_lattice_quanta(convert_to_muC_per_cm2=True, all_in_polar=True)
         self.assertArrayAlmostEqual(quanta[0].ravel().tolist(), self.quanta[-1].ravel().tolist())
         self.assertArrayAlmostEqual(quanta[-1].ravel().tolist(), self.quanta[-1].ravel().tolist())
->>>>>>> 7c7e2bd4
 
     def test_get_polarization_change(self):
         change = self.polarization.get_polarization_change(convert_to_muC_per_cm2=True, all_in_polar=False)
