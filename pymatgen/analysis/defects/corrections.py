--- conflicted
+++ resolved
@@ -289,28 +289,11 @@
 
 
 class KumagaiCorrection(DefectCorrection):
-<<<<<<< HEAD
     """
     A class for KumagaiCorrection class. Largely adapated from PyCDT code
-    Requires some parameters in the DefectEntry to properly function:
-        dim: dimensions for the NGX grid for the FFT to be done on
-
-        bulk_atomic_site_averages:  list of bulk structure"s atomic site averaged ESPs * charge,
-            in same order as indices of bulk structure
-            note this is list given by VASP"s OUTCAR (so it is multiplied by a test charge of -1)
-
-        defect_atomic_site_averages:  list of defect structure"s atomic site averaged ESPs * charge,
-            in same order as indices of defect structure
-            note this is list given by VASP"s OUTCAR (so it is multiplied by a test charge of -1)
-
-        site_matching_indices (list):  list of paids of corresponding index values for bulk and defect site structures
-            EXCLUDING the defect site itself  (ex. [[bulk structure site index, defect structure"s corresponding site index], ... ]
-
-        optional:
-            sampling_radius
-            gamma
-            g_sum
-
+
+    If this correction is used, please reference Kumagai and Oba's original paper.
+    doi: 10.1103/PhysRevB.89.195205
     NOTE that equations 8 and 9 from original reverence are divided by (4 pi) to get SI units
     """
 
@@ -318,6 +301,17 @@
                  dielectric_tensor,
                  sampling_radius=None,
                  gamma=None):
+        """
+        Initializes the Kumagai Correction
+        Args:
+            dielectric_tensor (float or 3x3 matrix): Dielectric constant for the structure
+
+            optional data that can be tuned:
+                sampling_radius: radius (in Angstrom) which sites must be outside of to be included in the correction
+                    Publication by Kumagai suggests Wigner-Seitz radius of the supercell
+                gamma (float): convergence parameter for gamma function.
+                    Code will automatically determine this if set to None.
+        """
         self.metadata = {"gamma": gamma, "sampling_radius": sampling_radius}
 
         if isinstance(dielectric_tensor, int) or \
@@ -329,6 +323,26 @@
     def get_correction(self, entry):
         """
         Gets the Kumagai correction for a defect entry
+        Args:
+            entry (DefectEntry): defect entry to compute Kumagai correction on.
+                Requires following parameters in the DefectEntry to exist:
+                    bulk_atomic_site_averages (list):  list of bulk structure"s atomic site averaged ESPs * charge,
+                        in same order as indices of bulk structure
+                        note this is list given by VASP's OUTCAR (so it is multiplied by a test charge of -1)
+
+                    defect_atomic_site_averages (list):  list of defect structure"s atomic site averaged ESPs * charge,
+                        in same order as indices of defect structure
+                        note this is list given by VASP's OUTCAR (so it is multiplied by a test charge of -1)
+
+                    site_matching_indices (list):  list of corresponding site index values for
+                        bulk and defect site structures EXCLUDING the defect site itself
+                        (ex. [[bulk structure site index, defect structure"s corresponding site index], ... ]
+
+                    initial_defect_structure (Structure): Pymatgen Structure object representing un-relaxed defect structure
+
+                    defect_frac_sc_coords (array): Defect Position in fractional coordinates of the supercell
+                        given in bulk_structure
+
         """
         bulk_atomic_site_averages = entry.parameters["bulk_atomic_site_averages"]
         defect_atomic_site_averages = entry.parameters["defect_atomic_site_averages"]
@@ -390,8 +404,7 @@
 
     def perform_es_corr(self, gamma, prec, lattice, charge):
         """
-        For returning just the es_correction from the
-        :return:
+        Peform Electrostatic Kumagai Correction
         """
         volume = lattice.volume
 
@@ -403,7 +416,6 @@
                   self.get_potential_shift( gamma, volume) + \
                   self.get_self_interaction( gamma)
 
-        # es_corr *= charge * ElementaryCharge * 1.0e10 / VacuumPermittivity # [V]
         es_corr *=  -(charge ** 2.) * kumagai_to_V / 2. # [eV]
 
         return es_corr
@@ -412,31 +424,6 @@
                          sampling_radius, q, r_vecs, g_vecs, gamma):
         """
         For performing potential alignment in manner described by Kumagai et al.
-        Args:
-            defect_structure: Bulk pymatgen structure type
-
-            defect_frac_coords: Defect Position in fractional coordinates of the supercell
-                given in bulk_structure
-
-            site_list: list of NON-defect site information in form:
-                ex. [[defect_site object (from within defect_structure above),
-                      Vqb for site], ... repeat for all non defective sites]
-                where Vqb is the difference in site averaged electrostatic potentials
-                between defect and bulk
-                    Note: In VASP this is the negative value of what is given
-                    in OUTCAR:  Vqb = -(defect_cell_site - bulk_cell_site)
-
-            sampling_radius: radius (in Angstrom) which sites must be outside of to be included in the correction
-                Publication by Kumagai suggests Wigner-Seitz radius of the supercell
-
-            dielectric: dielectric tensor
-
-            q: Point charge (in units of e+)
-
-            g_sum : list function
-
-            gamma : convergence parameter for gamma function
-
         """
         volume = defect_structure.lattice.volume
         potential_shift = self.get_potential_shift( gamma, volume)
@@ -511,260 +498,6 @@
 
     def get_real_summation(self, gamma, real_vectors):
         """
-        Just get real summation term from real_vectors
-        """
-        real_part = 0
-        invepsilon = np.linalg.inv(self.dielectric)
-        rd_epsilon = np.sqrt(np.linalg.det(self.dielectric))
-
-        for r_vec in real_vectors:
-            if np.linalg.norm(r_vec) > 1e-8:
-                loc_res = np.sqrt( np.dot(r_vec, np.dot(invepsilon, r_vec)))
-                nmr = math.erfc(gamma * loc_res)
-                real_part += nmr / loc_res
-
-        real_part /= (4 * np.pi * rd_epsilon)
-
-        return real_part
-
-    def get_recip_summation(self, gamma, recip_vectors, volume, r=[0.,0.,0.]):
-        """
-        Just get real summation term from recip_vectors
-        """
-        recip_part = 0
-
-        for g_vec in recip_vectors:
-            #dont need to avoid G=0, because it will not be
-            # in recip list (if generate_R_and_G_vecs is used)
-            Gdotdiel = np.dot(g_vec, np.dot(self.dielectric, g_vec))
-            summand = math.exp(-Gdotdiel / (4 * (gamma**2)))\
-                      * np.cos(np.dot(g_vec, r)) / Gdotdiel
-            recip_part += summand
-
-        recip_part /= volume
-
-        return recip_part
-
-    def get_self_interaction(self, gamma):
-        determ = np.linalg.det( self.dielectric)
-        return - gamma / (2. * np.pi * np.sqrt(np.pi * determ))
-
-    def get_potential_shift(self, gamma, volume):
-        return - 0.25 / (volume * gamma**2.)
-
-
-class BandFillingCorrection(DefectCorrection):
-=======
->>>>>>> 7c7e2bd4
-    """
-    A class for KumagaiCorrection class. Largely adapated from PyCDT code
-
-    If this correction is used, please reference Kumagai and Oba's original paper.
-    doi: 10.1103/PhysRevB.89.195205
-    NOTE that equations 8 and 9 from original reverence are divided by (4 pi) to get SI units
-    """
-
-    def __init__(self,
-                 dielectric_tensor,
-                 sampling_radius=None,
-                 gamma=None):
-        """
-        Initializes the Kumagai Correction
-        Args:
-            dielectric_tensor (float or 3x3 matrix): Dielectric constant for the structure
-
-            optional data that can be tuned:
-                sampling_radius: radius (in Angstrom) which sites must be outside of to be included in the correction
-                    Publication by Kumagai suggests Wigner-Seitz radius of the supercell
-                gamma (float): convergence parameter for gamma function.
-                    Code will automatically determine this if set to None.
-        """
-        self.metadata = {"gamma": gamma, "sampling_radius": sampling_radius}
-
-        if isinstance(dielectric_tensor, int) or \
-                isinstance(dielectric_tensor, float):
-            self.dielectric = np.identity(3) * dielectric_tensor
-        else:
-            self.dielectric = np.array(dielectric_tensor)
-
-    def get_correction(self, entry):
-        """
-        Gets the Kumagai correction for a defect entry
-        Args:
-            entry (DefectEntry): defect entry to compute Kumagai correction on.
-                Requires following parameters in the DefectEntry to exist:
-                    bulk_atomic_site_averages (list):  list of bulk structure"s atomic site averaged ESPs * charge,
-                        in same order as indices of bulk structure
-                        note this is list given by VASP's OUTCAR (so it is multiplied by a test charge of -1)
-
-                    defect_atomic_site_averages (list):  list of defect structure"s atomic site averaged ESPs * charge,
-                        in same order as indices of defect structure
-                        note this is list given by VASP's OUTCAR (so it is multiplied by a test charge of -1)
-
-                    site_matching_indices (list):  list of corresponding site index values for
-                        bulk and defect site structures EXCLUDING the defect site itself
-                        (ex. [[bulk structure site index, defect structure"s corresponding site index], ... ]
-
-                    initial_defect_structure (Structure): Pymatgen Structure object representing un-relaxed defect structure
-
-                    defect_frac_sc_coords (array): Defect Position in fractional coordinates of the supercell
-                        given in bulk_structure
-
-        """
-        bulk_atomic_site_averages = entry.parameters["bulk_atomic_site_averages"]
-        defect_atomic_site_averages = entry.parameters["defect_atomic_site_averages"]
-        site_matching_indices = entry.parameters["site_matching_indices"]
-
-        defect_sc_structure = entry.parameters["initial_defect_structure"]
-        defect_frac_sc_coords = entry.parameters["defect_frac_sc_coords"]
-
-        lattice = defect_sc_structure.lattice
-        volume = lattice.volume
-        q = entry.defect.charge
-
-        if not self.metadata["gamma"]:
-            self.metadata["gamma"] = tune_for_gamma( lattice, self.dielectric)
-
-        prec_set = [25, 28]
-        g_vecs, recip_summation, r_vecs, real_summation = generate_R_and_G_vecs( self.metadata["gamma"],
-                                                                                 prec_set, lattice, self.dielectric)
-
-        pot_shift = self.get_potential_shift( self.metadata["gamma"], volume)
-        si = self.get_self_interaction( self.metadata["gamma"])
-        es_corr = [(real_summation[ind] + recip_summation[ind] + pot_shift + si) for ind in range(2)]
-
-        if abs(es_corr[0] - es_corr[1]) > 0.0001:
-            print("Es_corr summation not converged! ({} vs. {})\nTrying a larger prec_set...".format( es_corr[0], es_corr[1]))
-            prec_set = [30, 35]
-            g_vecs, recip_summation, r_vecs, real_summation = generate_R_and_G_vecs( self.metadata["gamma"],
-                                                                                     prec_set, lattice, self.dielectric)
-            es_corr = [(real_summation[ind] + recip_summation[ind] + pot_shift + si) for ind in range(2)]
-            if abs(es_corr[0] - es_corr[1]) < 0.0001:
-                raise ValueError("Correction still not converged after trying prec_sets up to 35... serious error.")
-
-        es_corr = es_corr[0] * -(q ** 2.) * kumagai_to_V / 2. # [eV]
-
-        # if no sampling radius specified for pot align, then assuming Wigner-Seitz radius:
-        if not self.metadata["sampling_radius"]:
-            wz = lattice.get_wigner_seitz_cell()
-            dist = []
-            for facet in wz:
-                midpt = np.mean(np.array(facet), axis=0)
-                dist.append(np.linalg.norm(midpt))
-            self.metadata["sampling_radius"] = min(dist)
-
-        # assemble site_list based on matching indices
-        # [[defect_site object, Vqb for site], .. repeat for all non defective sites]
-        site_list = []
-        for bs_ind, ds_ind in site_matching_indices:
-            Vqb = -(defect_atomic_site_averages[ds_ind] - bulk_atomic_site_averages[bs_ind])
-            site_list.append([defect_sc_structure[ds_ind], Vqb])
-
-        pot_corr = self.perform_pot_corr(defect_sc_structure, defect_frac_sc_coords, site_list,
-                                         self.metadata["sampling_radius"], q, r_vecs[0],
-                                         g_vecs[0], self.metadata["gamma"])
-
-        entry.parameters["kumagai_meta"] = dict(self.metadata)
-        entry.parameters["potalign"] = pot_corr / (-q) if q else 0.
-
-        return {"kumagai_electrostatic": es_corr, "kumagai_potential_alignment": pot_corr}
-
-    def perform_es_corr(self, gamma, prec, lattice, charge):
-        """
-        Peform Electrostatic Kumagai Correction
-        """
-        volume = lattice.volume
-
-        g_vecs, recip_summation, r_vecs, real_summation = generate_R_and_G_vecs(gamma, [prec], lattice, self.dielectric)
-        recip_summation = recip_summation[0]
-        real_summation = real_summation[0]
-
-        es_corr = recip_summation + real_summation + \
-                  self.get_potential_shift( gamma, volume) + \
-                  self.get_self_interaction( gamma)
-
-        es_corr *=  -(charge ** 2.) * kumagai_to_V / 2. # [eV]
-
-        return es_corr
-
-    def perform_pot_corr(self, defect_structure, defect_frac_coords, site_list,
-                         sampling_radius, q, r_vecs, g_vecs, gamma):
-        """
-        For performing potential alignment in manner described by Kumagai et al.
-        """
-        volume = defect_structure.lattice.volume
-        potential_shift = self.get_potential_shift( gamma, volume)
-
-        pot_dict = {}  # keys will be site index in the defect structure
-        for_correction = []  # region to sample for correction
-
-        #for each atom, do the following:
-        # (a) get relative_vector from defect_site to site in defect_supercell structure
-        # (b) recalculate the recip and real summation values based on this r_vec
-        # (c) get information needed for pot align
-        for site, Vqb in site_list:
-            dist, jimage = site.distance_and_image_from_frac_coords( defect_frac_coords)
-            vec_defect_to_site = defect_structure.lattice.get_cartesian_coords(site.frac_coords -
-                                                                               jimage - defect_frac_coords)
-            dist_to_defect = np.linalg.norm(vec_defect_to_site)
-            if abs(dist_to_defect - dist) > 0.001:
-                raise ValueError("Error in computing vector to defect")
-
-            relative_real_vectors = [r_vec - vec_defect_to_site for r_vec in r_vecs[:]]
-
-            real_sum = self.get_real_summation( gamma, relative_real_vectors)
-            recip_sum = self.get_recip_summation( gamma, g_vecs, volume, r=vec_defect_to_site[:])
-
-            Vpc = (real_sum + recip_sum + potential_shift) * kumagai_to_V * q
-
-            defect_struct_index = defect_structure.index( site)
-            pot_dict[defect_struct_index] = {
-                "Vpc": Vpc,
-                "Vqb": Vqb,
-                "dist_to_defect": dist_to_defect
-            }
-
-            logger.debug("For atom {}\n\tbulk/defect DFT potential difference = "
-                         "{}".format( defect_struct_index, Vqb))
-            logger.debug("\tanisotropic model charge: {}".format(Vpc))
-            logger.debug("\t\treciprocal part: {}".format(recip_sum * kumagai_to_V * q))
-            logger.debug("\t\treal part: {}".format(real_sum * kumagai_to_V * q))
-            logger.debug("\t\tself interaction part: {}".format(potential_shift * kumagai_to_V * q))
-            logger.debug("\trelative_vector to defect: {}".format( vec_defect_to_site))
-
-            if dist_to_defect > sampling_radius:
-                logger.debug("\tdistance to defect is {} which is outside minimum sampling "
-                             "radius {}".format(dist_to_defect,
-                                                sampling_radius))
-                for_correction.append(Vqb - Vpc)
-            else:
-                logger.debug("\tdistance to defect is {} which is inside minimum sampling "
-                             "radius {} (so will not include for correction)"
-                             "".format(dist_to_defect, sampling_radius))
-
-        if len(for_correction):
-            pot_alignment = np.mean(for_correction)
-        else:
-            logger.info("No atoms sampled for_correction radius!"
-                        " Assigning potential alignment value of 0.")
-            pot_alignment = 0.
-
-        pot_corr = -q * pot_alignment
-
-        # log uncertainty stats:
-        self.metadata["pot_corr_uncertainty_md"] = {
-            "stats": stats.describe(for_correction)._asdict(),
-            "number_sampled": len(for_correction)
-        }
-        self.metadata["pot_plot_data"] = pot_dict
-
-        logger.info("Kumagai potential alignment (site averaging): %f", pot_alignment)
-        logger.info("Kumagai potential alignment correction energy: %f eV", pot_corr)
-
-        return pot_corr
-
-    def get_real_summation(self, gamma, real_vectors):
-        """
         Get real summation term from list of real-space vectors
         """
         real_part = 0
@@ -952,7 +685,6 @@
         entry.parameters["bandshift_meta"] = dict(self.metadata)
 
         return {
-<<<<<<< HEAD
             "vbm_shift_correction": vbm_shift_correction,
         }
 
@@ -1019,8 +751,4 @@
 
         entry.parameters["levelshift_meta"] = dict(self.metadata)
 
-        return total_shift_corr
-=======
-            "vbm_shift_correction": vbm_shift_correction
-        }
->>>>>>> 7c7e2bd4
+        return total_shift_corr