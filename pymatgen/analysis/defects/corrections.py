# coding: utf-8
# Copyright (c) Pymatgen Development Team.
# Distributed under the terms of the MIT License.

import logging
import numpy as np
import scipy
import math
from scipy import stats
from pymatgen.analysis.defects.core import DefectCorrection
from pymatgen.analysis.defects.utils import ang_to_bohr, hart_to_ev, eV_to_k, \
    generate_reciprocal_vectors_squared, QModel, converge, tune_for_gamma, \
    generate_R_and_G_vecs, kumagai_to_V

import matplotlib.pyplot as plt

__author__ = "Danny Broberg, Shyam Dwaraknath"
__copyright__ = "Copyright 2018, The Materials Project"
__version__ = "1.0"
__maintainer__ = "Shyam Dwaraknath"
__email__ = "shyamd@lbl.gov"
__status__ = "Development"
__date__ = "Mar 15, 2018"

logger = logging.getLogger(__name__)


class FreysoldtCorrection(DefectCorrection):
    """
    A class for FreysoldtCorrection class. Largely adapated from PyCDT code

    If this correction is used, please reference Freysoldt's original paper.
    doi: 10.1103/PhysRevLett.102.016402
    """

    def __init__(self, dielectric_const, q_model=None, energy_cutoff=520, madetol=0.0001, axis=None):
        """
        Initializes the FreysoldtCorrection class
        Args:
            dielectric_const (float or 3x3 matrix): Dielectric constant for the structure
            q_mode (QModel): instantiated QModel object or None.
                Uses default parameters to instantiate QModel if None supplied
            energy_cutoff (int): Maximum energy in eV in reciprocal space to perform
                integration for potential correction.
            madeltol(float): Convergence criteria for the Madelung energy for potential correction
            axis (int): Axis to calculate correction.
                If axis is None, then averages over all three axes is performed.
        """
        self.q_model = QModel() if not q_model else q_model
        self.energy_cutoff = energy_cutoff
        self.madetol = madetol
        self.dielectric_const = dielectric_const

        if isinstance(dielectric_const, int) or \
                isinstance(dielectric_const, float):
            self.dielectric = float(dielectric_const)
        else:
            self.dielectric = float(np.mean(np.diag(dielectric_const)))

        self.axis = axis

        self.metadata = {"pot_plot_data": {}, "pot_corr_uncertainty_md": {}}

    def get_correction(self, entry):
        """
        Gets the Freysoldt correction for a defect entry
        Args:
            entry (DefectEntry): defect entry to compute Freysoldt correction on.

                Requires following keys to exist in DefectEntry.parameters dict:

                    axis_grid (3 x NGX where NGX is the length of the NGX grid
                    in the x,y and z axis directions. Same length as planar
                    average lists):
                        A list of 3 numpy arrays which contain the cartesian axis
                        values (in angstroms) that correspond to each planar avg
                        potential supplied.

                    bulk_planar_averages (3 x NGX where NGX is the length of
                    the NGX grid in the x,y and z axis directions.):
                        A list of 3 numpy arrays which contain the planar averaged
                        electrostatic potential for the bulk supercell.

                    defect_planar_averages (3 x NGX where NGX is the length of
                    the NGX grid in the x,y and z axis directions.):
                        A list of 3 numpy arrays which contain the planar averaged
                        electrostatic potential for the defective supercell.

                    initial_defect_structure (Structure) structure corresponding to
                        initial defect supercell structure (uses Lattice for charge correction)

                    defect_frac_sc_coords (3 x 1 array) Fractional co-ordinates of
                        defect location in supercell structure
        Returns:
            FreysoldtCorrection values as a dictionary
        """

        if self.axis is None:
            list_axis_grid = np.array(entry.parameters["axis_grid"])
            list_bulk_plnr_avg_esp = np.array(entry.parameters["bulk_planar_averages"])
            list_defect_plnr_avg_esp = np.array(entry.parameters["defect_planar_averages"])
            list_axes = range(len(list_axis_grid))
        else:
            list_axes = np.array(self.axis)
            list_axis_grid, list_bulk_plnr_avg_esp, list_defect_plnr_avg_esp = [], [], []
            for ax in list_axes:
                list_axis_grid.append(np.array(entry.parameters["axis_grid"][ax]))
                list_bulk_plnr_avg_esp.append(np.array(entry.parameters["bulk_planar_averages"][ax]))
                list_defect_plnr_avg_esp.append(np.array(entry.parameters["defect_planar_averages"][ax]))

        lattice = entry.parameters["initial_defect_structure"].lattice.copy()
        defect_frac_coords = entry.parameters["defect_frac_sc_coords"]

        q = entry.defect.charge

        es_corr = self.perform_es_corr(lattice, entry.charge)

        pot_corr_tracker = []

        for x, pureavg, defavg, axis in zip(list_axis_grid, list_bulk_plnr_avg_esp, list_defect_plnr_avg_esp,
                                            list_axes):
            tmp_pot_corr = self.perform_pot_corr(
                x, pureavg, defavg, lattice, entry.charge, defect_frac_coords,
                axis, widthsample=1.0)
            pot_corr_tracker.append(tmp_pot_corr)

        pot_corr = np.mean(pot_corr_tracker)

        entry.parameters["freysoldt_meta"] = dict(self.metadata)
        entry.parameters["potalign"] = pot_corr / (-q) if q else 0.

        return {"freysoldt_electrostatic": es_corr, "freysoldt_potential_alignment": pot_corr}

    def perform_es_corr(self, lattice, q, step=1e-4):
        """
        Peform Electrostatic Freysoldt Correction
        Args:
            lattice: Pymatgen lattice object
            q (int): Charge of defect
            step (float): step size for numerical integration
        Return:
            Electrostatic Point Charge contribution to Freysoldt Correction (float)
        """
        logger.info("Running Freysoldt 2011 PC calculation (should be " "equivalent to sxdefectalign)")
        logger.debug("defect lattice constants are (in angstroms)" + str(lattice.abc))

        [a1, a2, a3] = ang_to_bohr * np.array(lattice.get_cartesian_coords(1))
        logging.debug("In atomic units, lat consts are (in bohr):" + str([a1, a2, a3]))
        vol = np.dot(a1, np.cross(a2, a3))  # vol in bohr^3

        def e_iso(encut):
            gcut = eV_to_k(encut)  # gcut is in units of 1/A
            return scipy.integrate.quad(lambda g: self.q_model.rho_rec(g * g)**2, step, gcut)[0] * (q**2) / np.pi

        def e_per(encut):
            eper = 0
            for g2 in generate_reciprocal_vectors_squared(a1, a2, a3, encut):
                eper += (self.q_model.rho_rec(g2)**2) / g2
            eper *= (q**2) * 2 * round(np.pi, 6) / vol
            eper += (q**2) * 4 * round(np.pi, 6) \
                * self.q_model.rho_rec_limit0 / vol
            return eper

        eiso = converge(e_iso, 5, self.madetol, self.energy_cutoff)
        logger.debug("Eisolated : %f", round(eiso, 5))

        eper = converge(e_per, 5, self.madetol, self.energy_cutoff)

        logger.info("Eperiodic : %f hartree", round(eper, 5))
        logger.info("difference (periodic-iso) is %f hartree", round(eper - eiso, 6))
        logger.info("difference in (eV) is %f", round((eper - eiso) * hart_to_ev, 4))

        es_corr = round((eiso - eper) / self.dielectric * hart_to_ev, 6)
        logger.info("Defect Correction without alignment %f (eV): ", es_corr)
        return es_corr

    def perform_pot_corr(self,
                         axis_grid,
                         pureavg,
                         defavg,
                         lattice,
                         q,
                         defect_frac_position,
                         axis,
                         widthsample=1.0):
        """
        For performing planar averaging potential alignment
        Args:
             axis_grid (1 x NGX where NGX is the length of the NGX grid
                    in the axis direction. Same length as pureavg list):
                        A numpy array which contain the cartesian axis
                        values (in angstroms) that correspond to each planar avg
                        potential supplied.
             pureavg (1 x NGX where NGX is the length of the NGX grid in
                    the axis direction.):
                        A numpy array for the planar averaged
                        electrostatic potential of the bulk supercell.
             defavg (1 x NGX where NGX is the length of the NGX grid in
                    the axis direction.):
                        A numpy array for the planar averaged
                        electrostatic potential of the defect supercell.
             lattice: Pymatgen Lattice object of the defect supercell
             q (float or int): charge of the defect
             defect_frac_position: Fracitional Coordinates of the defect in the supercell
             axis (int): axis for performing the freysoldt correction on
             widthsample (float): width (in Angstroms) of the region in between defects
                where the potential alignment correction is averaged. Default is 1 Angstrom.
        Returns:
            Potential Alignment contribution to Freysoldt Correction (float)
        """
        logging.debug("run Freysoldt potential alignment method for axis " + str(axis))
        nx = len(axis_grid)

        # shift these planar averages to have defect at origin
        axfracval = defect_frac_position[axis]
        axbulkval = axfracval * lattice.abc[axis]
        if axbulkval < 0:
            axbulkval += lattice.abc[axis]
        elif axbulkval > lattice.abc[axis]:
            axbulkval -= lattice.abc[axis]

        if axbulkval:
            for i in range(nx):
                if axbulkval < axis_grid[i]:
                    break
            rollind = len(axis_grid) - i
            pureavg = np.roll(pureavg, rollind)
            defavg = np.roll(defavg, rollind)

        # if not self._silence:
        logger.debug("calculating lr part along planar avg axis")
        reci_latt = lattice.reciprocal_lattice
        dg = reci_latt.abc[axis]
        dg /= ang_to_bohr  # convert to bohr to do calculation in atomic units

        # Build background charge potential with defect at origin
        v_G = np.empty(len(axis_grid), np.dtype("c16"))
        v_G[0] = 4 * np.pi * -q / self.dielectric * self.q_model.rho_rec_limit0
        g = np.roll(np.arange(-nx / 2, nx / 2, 1, dtype=int), int(nx / 2)) * dg
        g2 = np.multiply(g, g)[1:]
        v_G[1:] = 4 * np.pi / (self.dielectric * g2) * -q * self.q_model.rho_rec(g2)
        v_G[nx // 2] = 0 if not (nx % 2) else v_G[nx // 2]

        # Get the real space potential by peforming a  fft and grabbing the imaginary portion
        v_R = np.fft.fft(v_G)

        if abs(np.imag(v_R).max()) > self.madetol:
            raise Exception("imaginary part found to be %s", repr(np.imag(v_R).max()))
        v_R /= (lattice.volume * ang_to_bohr**3)
        v_R = np.real(v_R) * hart_to_ev

        # get correction
        short = (np.array(defavg) - np.array(pureavg) - np.array(v_R))
        checkdis = int((widthsample / 2) / (axis_grid[1] - axis_grid[0]))
        mid = int(len(short) / 2)

        tmppot = [short[i] for i in range(mid - checkdis, mid + checkdis + 1)]
        logger.debug("shifted defect position on axis (%s) to origin", repr(axbulkval))
        logger.debug("means sampling region is (%f,%f)", axis_grid[mid - checkdis], axis_grid[mid + checkdis])

        C = -np.mean(tmppot)
        logger.debug("C = %f", C)
        final_shift = [short[j] + C for j in range(len(v_R))]
        v_R = [elmnt - C for elmnt in v_R]

        logger.info("C value is averaged to be %f eV ", C)
        logger.info("Potentital alignment energy correction (-q*delta V):  %f (eV)", -q * C)
        self.pot_corr = -q * C

        # log plotting data:
        self.metadata["pot_plot_data"][axis] = {
            "Vr": v_R,
            "x": axis_grid,
            "dft_diff": np.array(defavg) - np.array(pureavg),
            "final_shift": final_shift,
            "check": [mid - checkdis, mid + checkdis + 1]
        }

        # log uncertainty:
        self.metadata["pot_corr_uncertainty_md"][axis] = {"stats": stats.describe(tmppot)._asdict(), "potcorr": -q * C}

        return self.pot_corr

    def plot(self, axis, title=None, saved=False):
        """
        Plots the planar average electrostatic potential against the Long range and
        short range models from Freysoldt. Must run perform_pot_corr or get_correction
        (to load metadata) before this can be used.
        Args:
             axis (int): axis to plot
             title (str): Title to be given to plot. Default is no title.
             saved (bool): Whether to save file or not. If False then returns plot
                object. If True then saves plot as   str(title) + "FreyplnravgPlot.pdf"

        """
        if not self.metadata["pot_plot_data"]:
            raise ValueError("Cannot plot potential alignment before running correction!")

        x = self.metadata['pot_plot_data'][axis]['x']
        v_R = self.metadata['pot_plot_data'][axis]['Vr']
        dft_diff = self.metadata['pot_plot_data'][axis]['dft_diff']
        final_shift = self.metadata['pot_plot_data'][axis]['final_shift']
        check = self.metadata['pot_plot_data'][axis]['check']

        plt.figure()
        plt.clf()
        plt.plot(x, v_R, c="green", zorder=1, label="long range from model")
        plt.plot(x, dft_diff, c="red", label="DFT locpot diff")
        plt.plot(x, final_shift, c="blue", label="short range (aligned)")

        tmpx = [x[i] for i in range(check[0], check[1])]
        plt.fill_between(tmpx, -100, 100, facecolor="red", alpha=0.15, label="sampling region")

        plt.xlim(round(x[0]), round(x[-1]))
        ymin = min(min(v_R), min(dft_diff), min(final_shift))
        ymax = max(max(v_R), max(dft_diff), max(final_shift))
        plt.ylim(-0.2 + ymin, 0.2 + ymax)
        plt.xlabel("distance along axis ($\AA$)", fontsize=15)
        plt.ylabel("Potential (V)", fontsize=15)
        plt.legend(loc=9)
        plt.axhline(y=0, linewidth=0.2, color="black")
        plt.title(str(title) + " defect potential", fontsize=18)
        plt.xlim(0, max(x))
        if saved:
            plt.savefig(str(title) + "FreyplnravgPlot.pdf")
            return
        else:
            return plt


class KumagaiCorrection(DefectCorrection):
    """
    A class for KumagaiCorrection class. Largely adapated from PyCDT code

    If this correction is used, please reference Kumagai and Oba's original paper
    (doi: 10.1103/PhysRevB.89.195205) as well as Freysoldt's original
    paper (doi: 10.1103/PhysRevLett.102.016402)

    NOTE that equations 8 and 9 from Kumagai et al. reverence are divided by (4 pi) to get SI units
    """

    def __init__(self,
                 dielectric_tensor,
                 sampling_radius=None,
                 gamma=None):
        """
        Initializes the Kumagai Correction
        Args:
            dielectric_tensor (float or 3x3 matrix): Dielectric constant for the structure

            optional data that can be tuned:
                sampling_radius (float): radius (in Angstrom) which sites must be outside
                    of to be included in the correction. Publication by Kumagai advises to
                    use Wigner-Seitz radius of defect supercell, so this is default value.
                gamma (float): convergence parameter for gamma function.
                    Code will automatically determine this if set to None.
        """
        self.metadata = {"gamma": gamma, "sampling_radius": sampling_radius, "potalign": None}

        if isinstance(dielectric_tensor, int) or \
                isinstance(dielectric_tensor, float):
            self.dielectric = np.identity(3) * dielectric_tensor
        else:
            self.dielectric = np.array(dielectric_tensor)

    def get_correction(self, entry):
        """
        Gets the Kumagai correction for a defect entry
        Args:
            entry (DefectEntry): defect entry to compute Kumagai correction on.

                Requires following parameters in the DefectEntry to exist:

                    bulk_atomic_site_averages (list):  list of bulk structure"s atomic site averaged ESPs * charge,
                        in same order as indices of bulk structure
                        note this is list given by VASP's OUTCAR (so it is multiplied by a test charge of -1)

                    defect_atomic_site_averages (list):  list of defect structure"s atomic site averaged ESPs * charge,
                        in same order as indices of defect structure
                        note this is list given by VASP's OUTCAR (so it is multiplied by a test charge of -1)

                    site_matching_indices (list):  list of corresponding site index values for
                        bulk and defect site structures EXCLUDING the defect site itself
                        (ex. [[bulk structure site index, defect structure"s corresponding site index], ... ]

                    initial_defect_structure (Structure): Pymatgen Structure object representing un-relaxed defect structure

                    defect_frac_sc_coords (array): Defect Position in fractional coordinates of the supercell
                        given in bulk_structure
        Returns:
            KumagaiCorrection values as a dictionary

        """
        bulk_atomic_site_averages = entry.parameters["bulk_atomic_site_averages"]
        defect_atomic_site_averages = entry.parameters["defect_atomic_site_averages"]
        site_matching_indices = entry.parameters["site_matching_indices"]
        defect_sc_structure = entry.parameters["initial_defect_structure"]
        defect_frac_sc_coords = entry.parameters["defect_frac_sc_coords"]

        lattice = defect_sc_structure.lattice
        volume = lattice.volume
        q = entry.defect.charge

        if not self.metadata["gamma"]:
            self.metadata["gamma"] = tune_for_gamma( lattice, self.dielectric)

        prec_set = [25, 28]
        g_vecs, recip_summation, r_vecs, real_summation = generate_R_and_G_vecs( self.metadata["gamma"],
                                                                                 prec_set, lattice, self.dielectric)

        pot_shift = self.get_potential_shift( self.metadata["gamma"], volume)
        si = self.get_self_interaction( self.metadata["gamma"])
        es_corr = [(real_summation[ind] + recip_summation[ind] + pot_shift + si) for ind in range(2)]

        # increase precision if correction is not converged yet (TODO: allow for larger prec_set to be tried if this fails)
        if abs(es_corr[0] - es_corr[1]) > 0.0001:
            logger.debug("Es_corr summation not converged! ({} vs. {})\nTrying a larger prec_set...".format( es_corr[0], es_corr[1]))
            prec_set = [30, 35]
            g_vecs, recip_summation, r_vecs, real_summation = generate_R_and_G_vecs( self.metadata["gamma"],
                                                                                     prec_set, lattice, self.dielectric)
            es_corr = [(real_summation[ind] + recip_summation[ind] + pot_shift + si) for ind in range(2)]
            if abs(es_corr[0] - es_corr[1]) < 0.0001:
                raise ValueError("Correction still not converged after trying prec_sets up to 35... serious error.")

        es_corr = es_corr[0] * -(q ** 2.) * kumagai_to_V / 2. # [eV]

        # if no sampling radius specified for pot align, then assuming Wigner-Seitz radius:
        if not self.metadata["sampling_radius"]:
            wz = lattice.get_wigner_seitz_cell()
            dist = []
            for facet in wz:
                midpt = np.mean(np.array(facet), axis=0)
                dist.append(np.linalg.norm(midpt))
            self.metadata["sampling_radius"] = min(dist)

        # assemble site_list based on matching indices
        # [[defect_site object, Vqb for site], .. repeat for all non defective sites]
        site_list = []
        for bs_ind, ds_ind in site_matching_indices:
            Vqb = -(defect_atomic_site_averages[int(ds_ind)] - bulk_atomic_site_averages[int(bs_ind)])
            site_list.append([defect_sc_structure[int(ds_ind)], Vqb])

        pot_corr = self.perform_pot_corr(defect_sc_structure, defect_frac_sc_coords, site_list,
                                         self.metadata["sampling_radius"], q, r_vecs[0],
                                         g_vecs[0], self.metadata["gamma"])

        entry.parameters["kumagai_meta"] = dict(self.metadata)
        entry.parameters["potalign"] = pot_corr / (-q) if q else 0.

        return {"kumagai_electrostatic": es_corr, "kumagai_potential_alignment": pot_corr}

    def perform_es_corr(self, gamma, prec, lattice, charge):
        """
        Peform Electrostatic Kumagai Correction
        Args:
            gamma (float): Ewald parameter
            prec (int): Precision parameter for reciprical/real lattice vector generation
            lattice: Pymatgen Lattice object corresponding to defect supercell
            charge (int): Defect charge
        Return:
            Electrostatic Point Charge contribution to Kumagai Correction (float)
        """
        volume = lattice.volume

        g_vecs, recip_summation, r_vecs, real_summation = generate_R_and_G_vecs(gamma, [prec], lattice, self.dielectric)
        recip_summation = recip_summation[0]
        real_summation = real_summation[0]

        es_corr = recip_summation + real_summation + \
                  self.get_potential_shift( gamma, volume) + \
                  self.get_self_interaction( gamma)

        es_corr *=  -(charge ** 2.) * kumagai_to_V / 2. # [eV]

        return es_corr

    def perform_pot_corr(self, defect_structure, defect_frac_coords, site_list,
                         sampling_radius, q, r_vecs, g_vecs, gamma):
        """
        For performing potential alignment in manner described by Kumagai et al.
        Args:
            defect_structure: Pymatgen Structure object corrsponding to the defect supercell

            defect_frac_coords (array): Defect Position in fractional coordinates of the supercell
                given in bulk_structure

            site_list: list of corresponding site index values for
                bulk and defect site structures EXCLUDING the defect site itself
                (ex. [[bulk structure site index, defect structure"s corresponding site index], ... ]

            sampling_radius (float): radius (in Angstrom) which sites must be outside
                of to be included in the correction. Publication by Kumagai advises to
                use Wigner-Seitz radius of defect supercell, so this is default value.

            q (int): Defect charge

            r_vecs: List of real lattice vectors to use in summation

            g_vecs: List of reciprocal lattice vectors to use in summation

            gamma (float): Ewald parameter

        Return:
            Potential alignment contribution to Kumagai Correction (float)
        """
        volume = defect_structure.lattice.volume
        potential_shift = self.get_potential_shift( gamma, volume)

        pot_dict = {}  # keys will be site index in the defect structure
        for_correction = []  # region to sample for correction

        #for each atom, do the following:
        # (a) get relative_vector from defect_site to site in defect_supercell structure
        # (b) recalculate the recip and real summation values based on this r_vec
        # (c) get information needed for pot align
        for site, Vqb in site_list:
            dist, jimage = site.distance_and_image_from_frac_coords( defect_frac_coords)
            vec_defect_to_site = defect_structure.lattice.get_cartesian_coords(site.frac_coords -
                                                                               jimage - defect_frac_coords)
            dist_to_defect = np.linalg.norm(vec_defect_to_site)
            if abs(dist_to_defect - dist) > 0.001:
                raise ValueError("Error in computing vector to defect")

            relative_real_vectors = [r_vec - vec_defect_to_site for r_vec in r_vecs[:]]

            real_sum = self.get_real_summation( gamma, relative_real_vectors)
            recip_sum = self.get_recip_summation( gamma, g_vecs, volume, r=vec_defect_to_site[:])

            Vpc = (real_sum + recip_sum + potential_shift) * kumagai_to_V * q

            defect_struct_index = defect_structure.index( site)
            pot_dict[defect_struct_index] = {
                "Vpc": Vpc,
                "Vqb": Vqb,
                "dist_to_defect": dist_to_defect
            }

            logger.debug("For atom {}\n\tbulk/defect DFT potential difference = "
                         "{}".format( defect_struct_index, Vqb))
            logger.debug("\tanisotropic model charge: {}".format(Vpc))
            logger.debug("\t\treciprocal part: {}".format(recip_sum * kumagai_to_V * q))
            logger.debug("\t\treal part: {}".format(real_sum * kumagai_to_V * q))
            logger.debug("\t\tself interaction part: {}".format(potential_shift * kumagai_to_V * q))
            logger.debug("\trelative_vector to defect: {}".format( vec_defect_to_site))

            if dist_to_defect > sampling_radius:
                logger.debug("\tdistance to defect is {} which is outside minimum sampling "
                             "radius {}".format(dist_to_defect,
                                                sampling_radius))
                for_correction.append(Vqb - Vpc)
            else:
                logger.debug("\tdistance to defect is {} which is inside minimum sampling "
                             "radius {} (so will not include for correction)"
                             "".format(dist_to_defect, sampling_radius))

        if len(for_correction):
            pot_alignment = np.mean(for_correction)
        else:
            logger.info("No atoms sampled for_correction radius!"
                        " Assigning potential alignment value of 0.")
            pot_alignment = 0.

        self.metadata["potalign"] = pot_alignment
        pot_corr = -q * pot_alignment

        # log uncertainty stats:
        self.metadata["pot_corr_uncertainty_md"] = {
            "stats": stats.describe(for_correction)._asdict(),
            "number_sampled": len(for_correction)
        }
        self.metadata["pot_plot_data"] = pot_dict

        logger.info("Kumagai potential alignment (site averaging): %f", pot_alignment)
        logger.info("Kumagai potential alignment correction energy: %f eV", pot_corr)

        return pot_corr

    def get_real_summation(self, gamma, real_vectors):
        """
        Get real summation term from list of real-space vectors
        """
        real_part = 0
        invepsilon = np.linalg.inv(self.dielectric)
        rd_epsilon = np.sqrt(np.linalg.det(self.dielectric))

        for r_vec in real_vectors:
            if np.linalg.norm(r_vec) > 1e-8:
                loc_res = np.sqrt( np.dot(r_vec, np.dot(invepsilon, r_vec)))
                nmr = scipy.special.erfc(gamma * loc_res)
                real_part += nmr / loc_res

        real_part /= (4 * np.pi * rd_epsilon)

        return real_part

    def get_recip_summation(self, gamma, recip_vectors, volume, r=[0.,0.,0.]):
        """
        Get Reciprocal summation term from list of reciprocal-space vectors
        """
        recip_part = 0

        for g_vec in recip_vectors:
            #dont need to avoid G=0, because it will not be
            # in recip list (if generate_R_and_G_vecs is used)
            Gdotdiel = np.dot(g_vec, np.dot(self.dielectric, g_vec))
            summand = np.exp(-Gdotdiel / (4 * (gamma**2)))\
                      * np.cos(np.dot(g_vec, r)) / Gdotdiel
            recip_part += summand

        recip_part /= volume

        return recip_part

    def get_self_interaction(self, gamma):
        determ = np.linalg.det( self.dielectric)
        return - gamma / (2. * np.pi * np.sqrt(np.pi * determ))

    def get_potential_shift(self, gamma, volume):
        return - 0.25 / (volume * gamma**2.)

    def plot(self, title=None, saved=False):
        """
        Plots the AtomicSite electrostatic potential against the Long range and short range models
        from Kumagai and Oba

        """
        if "pot_plot_data" not in self.metadata.keys():
            raise ValueError("Cannot plot potential alignment before running correction!")

        sampling_radius = self.metadata["sampling_radius"]
        site_dict = self.metadata["pot_plot_data"]
        potalign = self.metadata["potalign"]

        plt.figure()
        plt.clf()

        distances, sample_region = [], []
        Vqb_list, Vpc_list, diff_list = [], [], []
        for site_ind, site_dict in site_dict.items():
            dist = site_dict["dist_to_defect"]
            distances.append(dist)

            Vqb = site_dict["Vqb"]
            Vpc = site_dict["Vpc"]

            Vqb_list.append(Vqb)
            Vpc_list.append(Vpc)
            diff_list.append(Vqb - Vpc)

            if dist > sampling_radius:
                sample_region.append(Vqb - Vpc)

        plt.plot(distances, Vqb_list,
                 color='r', marker='^', linestyle='None',
                 label='$V_{q/b}$')

        plt.plot(distances, Vpc_list,
                 color='g', marker='o', linestyle='None',
                 label='$V_{pc}$')

        plt.plot(distances, diff_list, color='b', marker='x', linestyle='None',
                 label='$V_{q/b}$ - $V_{pc}$')

        x = np.arange(sampling_radius, max(distances) * 1.05, 0.01)
        y_max = max(max(Vqb_list), max(Vpc_list), max(diff_list)) + .1
        y_min = min(min(Vqb_list), min(Vpc_list), min(diff_list)) - .1
        plt.fill_between(x, y_min, y_max, facecolor='red',
                         alpha=0.15, label='sampling region')
        plt.axhline(y=potalign, linewidth=0.5, color='red',
                    label='pot. align. / -q')

        plt.legend(loc=0)
        plt.axhline(y=0, linewidth=0.2, color='black')

        plt.ylim([y_min, y_max])
        plt.xlim([0, max(distances) * 1.1])

        plt.xlabel('Distance from defect ($\AA$)', fontsize=20)
        plt.ylabel('Potential (V)', fontsize=20)
        plt.title(str(title) + " atomic site potential plot", fontsize=20)

        if saved:
            plt.savefig(str(title) + "KumagaiESPavgPlot.pdf")
        else:
            return plt


class BandFillingCorrection(DefectCorrection):
    """
    A class for BandFillingCorrection class. Largely adapted from PyCDT code
    """

    def __init__(self, resolution=0.01):
        """
        Initializes the Bandfilling correction

        Args:
            resolution (float): energy resolution to maintain for gap states
        """
        self.resolution = resolution
        self.metadata = {
            "num_hole_vbm": None,
            "num_elec_cbm": None,
            "potalign": None
        }

    def get_correction(self, entry):
        """
        Gets the BandFilling correction for a defect entry
        Args:
            entry (DefectEntry): defect entry to compute BandFilling correction on.
                Requires following parameters in the DefectEntry to exist:
                    eigenvalues
                        dictionary of defect eigenvalues, as stored in a Vasprun object

                    kpoint_weights (list of floats)
                        kpoint weights corresponding to the dictionary of eigenvalues

                    potalign (float)
                        potential alignment for the defect calculation
                        Only applies to non-zero charge,
                        When using potential alignment correction (freysoldt or kumagai), need to divide by -q

                    cbm (float)
                        CBM of bulk calculation (or band structure calculation of bulk);
                        calculated on same level of theory as the defect
                        (ex. GGA defects -> requires GGA cbm)

                    vbm (float)
                        VBM of bulk calculation (or band structure calculation of bulk);
                        calculated on same level of theory as the defect
                        (ex. GGA defects -> requires GGA vbm)
        Returns:
            Bandfilling Correction value as a dictionary

        """
        eigenvalues = entry.parameters["eigenvalues"]
        kpoint_weights = entry.parameters["kpoint_weights"]
        potalign = entry.parameters["potalign"]
        vbm = entry.parameters["vbm"]
        cbm = entry.parameters["cbm"]

        bf_corr = self.perform_bandfill_corr(eigenvalues, kpoint_weights, potalign, vbm, cbm)

        entry.parameters["bandfilling_meta"] = dict(self.metadata)

        return {"bandfilling_correction": bf_corr}

    def perform_bandfill_corr(self, eigenvalues, kpoint_weights, potalign, vbm, cbm):
        """
        This calculates the band filling correction based on excess of electrons/holes in CB/VB...

        Note that the total free holes and electrons may also be used for a "shallow donor/acceptor"
               correction with specified band shifts: +num_elec_cbm * Delta E_CBM (or -num_hole_vbm * Delta E_VBM)
        """
        bf_corr = 0.

        self.metadata["potalign"] = potalign
        self.metadata["num_hole_vbm"] = 0.
        self.metadata["num_elec_cbm"] = 0.

        core_occupation_value = list(eigenvalues.values())[0][0][0][1]  # get occupation of a core eigenvalue
        if len(eigenvalues.keys()) == 1:
            # needed because occupation of non-spin calcs is sometimes still 1... should be 2
            spinfctr = 2. if core_occupation_value == 1. else 1.
        elif len(eigenvalues.keys()) == 2:
            spinfctr = 1.
        else:
            raise ValueError("Eigenvalue keys greater than 2")

        # for tracking mid gap states...
        shifted_cbm = potalign + cbm  # shift cbm with potential alignment
        shifted_vbm = potalign + vbm  # shift vbm with potential alignment

        for spinset in eigenvalues.values():
            for kptset, weight in zip(spinset, kpoint_weights):
                for eig, occu in kptset:  # eig is eigenvalue and occu is occupation
                    if (occu and (eig > shifted_cbm - self.resolution)):  # donor MB correction
                        bf_corr += weight * spinfctr * occu * (eig - shifted_cbm)  # "move the electrons down"
                        self.metadata["num_elec_cbm"] += weight * spinfctr * occu
                    elif (occu != core_occupation_value) and (eig <= shifted_vbm + self.resolution):  # acceptor MB correction
                        bf_corr += weight * spinfctr * (core_occupation_value - occu) * (shifted_vbm - eig)  # "move the holes up"
                        self.metadata["num_hole_vbm"] += weight * spinfctr * (core_occupation_value - occu)

        bf_corr *= -1  # need to take negative of this shift for energetic correction

        return bf_corr


class BandEdgeShiftingCorrection(DefectCorrection):
    """
    A class for BandEdgeShiftingCorrection class. Largely adapted from PyCDT code
    """

    def __init__(self):
        self.metadata = {
            "vbmshift": 0.,
            "cbmshift": 0.,
        }

    def get_correction(self, entry):
        """
        Gets the BandEdge correction for a defect entry
        Args:
            entry (DefectEntry): defect entry to compute BandFilling correction on.
                Requires some parameters in the DefectEntry to properly function:
                    hybrid_cbm (float)
                        CBM of HYBRID bulk calculation one wishes to shift to

                    hybrid_vbm (float)
                        VBM of HYBRID bulk calculation one wishes to shift to

                    cbm (float)
                        CBM of bulk calculation (or band structure calculation of bulk);
                        calculated on same level of theory as the defect
                        (ex. GGA defects -> requires GGA cbm)

                    vbm (float)
                        VBM of bulk calculation (or band structure calculation of bulk);
                        calculated on same level of theory as the defect
                        (ex. GGA defects -> requires GGA vbm)
        Returns:
            BandfillingCorrection value as a dictionary
        """
        hybrid_cbm = entry.parameters["hybrid_cbm"]
        hybrid_vbm = entry.parameters["hybrid_vbm"]
        vbm = entry.parameters["vbm"]
        cbm = entry.parameters["cbm"]

        self.metadata["vbmshift"] = hybrid_vbm - vbm  # note vbmshift has UPWARD as positive convention
        self.metadata["cbmshift"] = hybrid_cbm - cbm  # note cbmshift has UPWARD as positive convention

        charge = entry.charge
        vbm_shift_correction = charge * self.metadata["vbmshift"]
        entry.parameters["bandshift_meta"] = dict(self.metadata)

        return {
<<<<<<< HEAD
            "bandedgeshifting_correction": vbm_shift_correction,
        }


class LevelShiftCorrection(DefectCorrection):
    """
    A class for DefectLevelShiftingCorrection class. Contains several different
    Level shifting approaches that can be tried:
        'iA' = shift OCCUPIED band edge states 100% with the band edges (only shift occupied states, not holes)
             --> update on 3/8. Not going to shift shallow states because of bad resolution...
        'iB' = shift band edge states 100% with the band edges (do hole shifting approach)
        'ii' = Use pawpyseed % to shift KS levels in gap + use approach iA (TODO = iB could also be tried)
        'iii' = If KS level is localized then dont shift it, otherwise do (ii)
        'iv' = If localized level is found in host and there are occupied states
                    near band edges (like iA) then shift to that level. Otherwise shift 100% with band edges
        TODO: 'v' = If TL exists then move it by amount equal to the KS level closest to it.
                Could also not shift it if wf analyzer finds it to be localized
                (this requires knowing TL levels...should be a dpd correction?)

    Requires some parameters in the DefectEntry to properly function:
        vbm

        cbm

        ["bandshift_meta"]["cbmshift"]
            Shift to apply to GGA CBM to get to CBM of HYBRID bulk calculation

        ["bandshift_meta"]["vbmshift"]
            Shift to apply to GGA VBM to get to VBM of HYBRID bulk calculation

        num_hole_vbm
            number of free holes that were found in valence band for the defect calculation
            calculated in the metadata of the BandFilling Correction

        num_elec_cbm
            number of free electrons that were found in the conduction band for the defect calculation
            calculated in the metadata of the BandFilling Correction

        potalign

        eigenvalues

        kpoint_weights

        ["defect_ks_delocal_data"]

    """

    def __init__(self, tolerance = 0.01, tol_shallow_defect=.15):
        self.tolerance = tolerance
        self.tol_shallow_defect = tol_shallow_defect
        self.metadata = {}

    def get_correction(self, entry, shift_approach='iA'):
        """
        Gets the ShallowLevel correction for a defect entry
        """
        shift_approach = shift_approach.lower()
        vbm = entry.parameters["vbm"]
        cbm = entry.parameters["cbm"]
        vbmshift = entry.parameters["bandshift_meta"]["vbmshift"]
        cbmshift = entry.parameters["bandshift_meta"]["cbmshift"]

        num_hole_vbm = entry.parameters["num_hole_vbm"]
        num_elec_cbm = entry.parameters["num_elec_cbm"]

        potalign = entry.parameters["potalign"]

        eigenvalues = entry.parameters["eigenvalues"]
        kpoint_weights = entry.parameters["kpoint_weights"]

        core_occupation_value = list(eigenvalues.values())[0][0][0][1]  # get occupation of a core eigenvalue
        if len(eigenvalues.keys()) == 1:
            # needed because occupation of non-spin calcs is sometimes still 1... should be 2
            spinfctr = 2. if core_occupation_value == 1. else 1.
        elif len(eigenvalues.keys()) == 2:
            spinfctr = 1.
        else:
            raise ValueError("Eigenvalue keys greater than 2")

        # for tracking mid gap states...
        shifted_cbm = potalign + cbm  # shift cbm with potential alignment
        shifted_vbm = potalign + vbm  # shift vbm with potential alignment

        # grab KS eigenvalue energy and occupation information
        num_occupied_acceptor = 0.
        occupied_KS_deep_states = [] #grab KS band indices which are occupied and in gap and not "shallow acceptor" type
        all_possible_KS_defect_states = [] #grab all possible defect states (shallow states included)
        for spinset in eigenvalues.values():
            for kptset, weight in zip(spinset, kpoint_weights):
                for bandind, bandset in enumerate(kptset):
                    eig, occu = bandset # eig is eigenvalue and occu is occupation
                    if occu and (eig > shifted_vbm + self.tolerance) and (eig < shifted_cbm - self.tolerance):
                        all_possible_KS_defect_states.append( bandind)
                        if (eig <= shifted_vbm + self.tolerance + self.tol_shallow_defect):
                            num_occupied_acceptor += weight * spinfctr * occu
                        elif (eig < shifted_cbm - self.tolerance - self.tol_shallow_defect):
                            occupied_KS_deep_states.append( bandind)

        occupied_KS_deep_states = list(set(occupied_KS_deep_states))
        all_possible_KS_defect_states = list(set(all_possible_KS_defect_states))

        # grab KS wf localization information
        lbl_dict = entry.parameters['defect_ks_delocal_data']['localized_band_indices']
        localized_band_indices = list(set([int(band_index) for spin_list in lbl_dict.values()
                                           for band_index in spin_list]))

        # If occupied KS levels exist, grab eigenvalues and occupation for their band indices
        # also grab eigenvalue information for any possible localized band indices
        KS_defect_energy_and_occu_dict = {}
        local_band_energy_dict = {}
        all_band_eigen_and_occu = {}
        if len(all_possible_KS_defect_states):
            for spinset in eigenvalues.values():
                for kptset, weight in zip(spinset, kpoint_weights):
                    for bandind, bandset in enumerate(kptset):
                        eig, occu = bandset  # eig is eigenvalue and occu is occupation
                        if bandind in all_band_eigen_and_occu.keys():
                            all_band_eigen_and_occu[bandind].append( [eig, weight, weight * spinfctr * occu])
                        else:
                            all_band_eigen_and_occu[bandind] = [[eig, weight, weight * spinfctr * occu]]

                        if bandind in all_possible_KS_defect_states:
                            # store list of [eigenvalue, kpt weight, weighted occupation]
                            if bandind in KS_defect_energy_and_occu_dict.keys():
                                KS_defect_energy_and_occu_dict[bandind].append( [eig, weight, weight * spinfctr * occu])
                            else:
                                KS_defect_energy_and_occu_dict[bandind] = [[eig, weight, weight * spinfctr * occu]]

                        if bandind in localized_band_indices:
                            # store list of [eigenvalue, kpt weight]
                            if bandind in local_band_energy_dict.keys():
                                local_band_energy_dict[bandind].append( [eig, weight])
                            else:
                                local_band_energy_dict[bandind] = [[eig, weight]]

        # grab Pawpyseed information -> is this needed?? Or the info already exists??
        pawpy_band_proj_md = {} #key is band index, value is dict with keys
        #                           {'perc_vbm_shift', 'perc_cbm_shift', 'wgted_eigen', 'tot_occu', 'shift_corr'}
        # for bandind, eig_occu_list in KS_defect_energy_and_occu_dict.items():
        # for bandind in entry.parameters['defect_ks_delocal_data']['pawpyseed'].keys(): #TODO -> uncomment these two lines if running pawpyseed
        #     # TODO -> (3/1) would be cool to have pawpyseed only applied if it stays in gap after the application? Means I can consider levels outside of gap?
        #     eig_occu_list = all_band_eigen_and_occu[bandind]
        for bandind, tmp_eig_occu_list in all_band_eigen_and_occu.items():
            if 'pawpyseed' in entry.parameters['defect_ks_delocal_data'].keys():
                if str(bandind) not in entry.parameters['defect_ks_delocal_data']['pawpyseed'].keys():
                    continue
                else:
                    eig_occu_list = all_band_eigen_and_occu[bandind]
                    pawpy = entry.parameters['defect_ks_delocal_data']['pawpyseed'][str(bandind)]
                    pawpy_band_proj = [np.array( pawpy[0]).mean(), np.array( pawpy[1]).mean()] #just taking average of two spins
            else:
                eig_occu_list = tmp_eig_occu_list[:]
                pawpy_band_proj = None

            eig_vec = np.array( eig_occu_list)[:, 0]
            wgt_vec = np.array( eig_occu_list)[:, 1]
            wgt_vec /= wgt_vec.sum()
            wgt_avg_eigen = np.dot( eig_vec, wgt_vec)
            occu  =  np.array( eig_occu_list)[:, 2].sum()
            # print("\t{}: wgt_avg_eig = {} , occu = {}".format( bandind, wgt_avg_eigen, occu))

            if pawpy_band_proj is None:
                # a FAKE pawpy parser
                if wgt_avg_eigen <= shifted_vbm + entry.parameters['gap'] / 2.:
                    pawpy_band_proj = [1., 0.]
                else:
                    pawpy_band_proj = [0., 1.]

            wgted_shift = (pawpy_band_proj[0] * vbmshift + pawpy_band_proj[1] * cbmshift)
            this_corr = wgted_shift * occu

            pawpy_band_proj_md.update({bandind: {'perc_vbm_shift': pawpy_band_proj[0],
                                                'perc_cbm_shift': pawpy_band_proj[1],
                                                'wgted_eigen': wgt_avg_eigen,
                                                'wgted_shift': wgted_shift, 'tot_occu': occu, 'shift_corr': this_corr}
                                       })


        total_shift_corr = {}
        corr_type, AB_type = shift_approach[:-1], shift_approach[-1]
        if AB_type not in ["a", "b"]:
            corr_type = shift_approach
        elif AB_type == 'a':
            if corr_type == 'iv':
                raise ValueError("SHOULD NOT include free carrier shifts at edge?")
            # occu_acceptor_shift = num_occupied_acceptor * vbmshift
            elec_cbm_shift_correction = num_elec_cbm * cbmshift
            total_shift_corr.update( {
                                       # "occu_acceptor_shift": occu_acceptor_shift,
                                       "elec_cbm_shift_correction": elec_cbm_shift_correction
                                       })
            self.metadata.update( {'num_occupied_acceptor': num_occupied_acceptor})
        elif AB_type == 'b':
            if corr_type == 'iv':
                raise ValueError("SHOULD NOT include free carrier shifts at edge?")
            hole_vbm_shift_correction = -1. * num_hole_vbm * vbmshift # negative sign because these are holes
            elec_cbm_shift_correction = num_elec_cbm * cbmshift
            total_shift_corr.update( { "hole_vbm_shift_correction": hole_vbm_shift_correction,
                                       "elec_cbm_shift_correction": elec_cbm_shift_correction
                                       } )

# import os
#
# def consider_deleting( p):
#     if ('.tar.gz' in p) or ('vasprun.xml' in p):
#         print('not deleting ', p)
#         return
#     else:
#         print('removing ', p)
#         # os.remove( p)
#         return
#
# reconsiderpat = []
# for f in os.listdir('.'):
#     print(f)
#     if not os.path.isdir( f):
#         continue
#     else:
#         for f1 in os.listdir( f):
#             pat1 = os.path.join( f, f1)
#             if not os.path.isdir( pat1):
#                 consider_deleting(pat1)
#             else:
#                 for f2 in os.listdir(pat1):
#                     pat2 = os.path.join(pat1, f2)
#                     if not os.path.isdir(pat2):
#                         consider_deleting(pat2)
#                     else:
#                         for f3 in os.listdir(pat2):
#                             pat3 = os.path.join(pat2, f3)
#                             if not os.path.isdir(pat3):
#                                 consider_deleting(pat3)
#                             else:
#                                 for f4 in os.listdir(pat3):
#                                     pat4 = os.path.join(pat3, f4)
#                                     if not os.path.isdir(pat4):
#                                         consider_deleting(pat4)
#                                     else:
#                                         for f5 in os.listdir(pat4):
#                                             pat5 = os.path.join(pat4, f5)
#                                             if not os.path.isdir(pat5):
#                                                 consider_deleting(pat5)
#                                             else:
#                                                 for f6 in os.listdir(pat5):
#                                                     pat6 = os.path.join(pat5, f6)
#                                                     if not os.path.isdir(pat6):
#                                                         consider_deleting(pat6)
#                                                     else:
#                                                         for f7 in os.listdir(pat6):
#                                                             pat7 = os.path.join(pat6, f7)
#                                                             if not os.path.isdir(pat7):
#                                                                 consider_deleting(pat7)
#                                                             else:
#                                                                 for f8 in os.listdir(pat7):
#                                                                     pat8 = os.path.join(pat7, f8)
#                                                                     if not os.path.isdir(pat8):
#                                                                         consider_deleting(pat8)
#                                                                     else:
#                                                                         for f9 in os.listdir(pat8):
#                                                                             pat9 = os.path.join(pat8, f9)
#                                                                             if not os.path.isdir(pat9):
#                                                                                 consider_deleting(pat9)
#                                                                             else:
#                                                                                 reconsiderpat.append( pat9)
#
# print('Finished. Consider following paths:',reconsiderpat)

        if corr_type == 'ii':
            print("Running type ii level shift correction (always do Pawpyseed):")
            tot_corr = 0.
            for bandind in occupied_KS_deep_states: #loop over deep (non shallow state) indices
                vdict = pawpy_band_proj_md[bandind]
                print("\t{}: eigen (rel to vbm) = {}, occu = {}, corr = {}".format( bandind, vdict["wgted_eigen"]-shifted_vbm,
                                                                                    vdict["tot_occu"],  vdict["shift_corr"]))
                tot_corr += vdict["shift_corr"]

            print("\nFinal Pawpyseed correction = {}".format( tot_corr))

            self.metadata.update( {'pawpy_band_proj_md': pawpy_band_proj_md.copy()})
            total_shift_corr.update( { "pawpyseed_always_KS_shift": tot_corr})

        elif corr_type == 'iii':
            print("Running type iii level shift correction (only do Pawpyseed when not detected as localized):")
            tot_corr = 0.
            for bandind in occupied_KS_deep_states:
                vdict = pawpy_band_proj_md[bandind]
                print("\t{}: eigen (rel to vbm) = {}, occu = {}, corr = {}".format( bandind, vdict["wgted_eigen"]-shifted_vbm,
                                                                                    vdict["tot_occu"],  vdict["shift_corr"]))
                if bandind in localized_band_indices:
                    print("\tLOCALIZED  LEVEL! will not move.")
                else:
                    tot_corr += vdict["shift_corr"]

            print("\nFinal Pawpyseed correction = {}".format( tot_corr))

            self.metadata.update( {'pawpy_band_proj_md': pawpy_band_proj_md.copy(),
                                   'localized_levels': localized_band_indices[:]})
            total_shift_corr.update( { "pawpyseed_nonlocal_KS_shift": tot_corr})

        elif corr_type == 'iv':
            print("Running type iv level shift correction (if non-localized levels are not occupied, then try to find localized level "
                  "for it; if this isnt doable then do Pawpyseed):")
            # first create wgt energy eigen value of all localized levels...
            wgt_avg_eigen_for_each_local_band = {}
            for bandind, eig_occu_list in local_band_energy_dict.items():
                eig_vec = np.array( eig_occu_list)[:, 0]
                wgt_vec = np.array( eig_occu_list)[:, 1]
                wgt_vec /= wgt_vec.sum()
                wgt_avg_eigen = np.dot( eig_vec, wgt_vec)
                wgt_avg_eigen_for_each_local_band[bandind] = wgt_avg_eigen

            #next consider all things that could possibly be shifted:
            # (i) occupied KS levels which are NOT already localized,
            # (ii) occupied acceptor/donors states which are NOT already localized
            track_localized_mapping = wgt_avg_eigen_for_each_local_band.copy() #so I can delete things

            smart_shift_md = {'all_possible_KS_defect_states': all_possible_KS_defect_states[:],
                              'track_for_corr': {}}
            tot_corr = 0.
            needs_shifting = []
            for bandind in all_possible_KS_defect_states:
                eigval = round(pawpy_band_proj_md[bandind]["wgted_eigen"]-shifted_vbm,2)
                if bandind in track_localized_mapping.keys():
                    smart_shift_md['track_for_corr'].update( {bandind: {'type': 'localized', 'corr': 0.}})
                    del track_localized_mapping[bandind] # dont want to recount this level later
                    print("\t{} ({} above vbm) is localized! No correction needed.".format( bandind, eigval))
                else:
                    print("\t{} ({} above vbm) needs shifting!".format( bandind, eigval))
                    needs_shifting.append( bandind)

            find_smallest_shifts = []
            for bandind in needs_shifting:
                bands_eigen = pawpy_band_proj_md[bandind]['wgted_eigen']
                find_smallest_shifts.extend( [[abs(val - bands_eigen), tb, bandind] for tb, val in track_localized_mapping.items()])

            find_smallest_shifts.sort()
            for diff, tb, bandind in find_smallest_shifts:
                if (bandind in smart_shift_md['track_for_corr'].keys()):
                    continue
                elif diff > max(abs(vbmshift), abs(cbmshift)):  # if shift is bigger than the host band shifts then use pawpyshift
                    this_corr = pawpy_band_proj_md[bandind]["shift_corr"]
                    smart_shift_md['track_for_corr'].update( {bandind: {'type': 'pawpyseed', 'corr': this_corr}})
                    tot_corr += this_corr
                    print("\t{} could not be matched to localized level. Using pawpyseed.".format( bandind))
                else:
                    shifting_to = pawpy_band_proj_md[tb]['wgted_eigen'] - pawpy_band_proj_md[bandind]['wgted_eigen']
                    occu = pawpy_band_proj_md[bandind]['tot_occu']
                    this_corr = shifting_to * occu
                    smart_shift_md['track_for_corr'].update( {bandind: {'type': 'shift_to_{}'.format( tb),
                                                                        'corr': this_corr}})
                    print("\t{} matched to localized level {} away. Using this for shift.".format( bandind,
                                                                                                   round(pawpy_band_proj_md[tb]['wgted_eigen'],2)))

            #if ran out of localized levels, run through and confirm that all possible ks states matched
            for bandind in all_possible_KS_defect_states:
                if bandind not in smart_shift_md['track_for_corr'].keys():
                    this_corr = pawpy_band_proj_md[bandind]["shift_corr"]
                    smart_shift_md['track_for_corr'].update( {bandind: {'type': 'pawpyseed', 'corr': this_corr}})
                    tot_corr += this_corr
                    print("\t{} could not be matched to localized level. Using pawpyseed.".format( bandind))

            if len( smart_shift_md['track_for_corr'].keys()) != len( all_possible_KS_defect_states):
                raise ValueError("Something went wrong with level matching routine?")

            print("\nFinal Smart KS shift correction = {}".format( tot_corr))

            self.metadata.update( {'pawpy_band_proj_md': pawpy_band_proj_md.copy(),
                                   'smart_shift_md': smart_shift_md.copy(),
                                   'wgt_avg_eigen_for_each_local_band': wgt_avg_eigen_for_each_local_band.copy()})

            total_shift_corr.update( { "smart_KS_shift": tot_corr})

        elif corr_type != 'i':
            raise ValueError('Shift_approach = {} not recognized...'.format( shift_approach))

        entry.parameters["levelshift_meta"] = dict(self.metadata)

        return total_shift_corr
=======
            "bandedgeshifting_correction": vbm_shift_correction
        }
>>>>>>> c563907b
<|MERGE_RESOLUTION|>--- conflicted
+++ resolved
@@ -835,8 +835,7 @@
         entry.parameters["bandshift_meta"] = dict(self.metadata)
 
         return {
-<<<<<<< HEAD
-            "bandedgeshifting_correction": vbm_shift_correction,
+            "bandedgeshifting_correction": vbm_shift_correction
         }
 
 
@@ -1214,8 +1213,4 @@
 
         entry.parameters["levelshift_meta"] = dict(self.metadata)
 
-        return total_shift_corr
-=======
-            "bandedgeshifting_correction": vbm_shift_correction
-        }
->>>>>>> c563907b
+        return total_shift_corr