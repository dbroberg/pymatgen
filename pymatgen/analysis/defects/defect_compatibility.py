--- conflicted
+++ resolved
@@ -394,33 +394,7 @@
         initial_defect_structure = defect_entry.parameters['initial_defect_structure']
         final_defect_structure = defect_entry.parameters['final_defect_structure']
         radius_to_sample = defect_entry.parameters['sampling_radius']
-<<<<<<< HEAD
-
-        struct_for_defect_site = Structure(defect_entry.defect.bulk_structure.copy().lattice,
-                                           [defect_entry.defect.site.specie],
-                                           [defect_entry.defect.site.frac_coords],
-                                           to_unit_cell=True)
-        sc_scale = defect_entry.parameters.get("scaling_matrix", (1,1,1))
-        struct_for_defect_site.make_supercell(sc_scale)
-        defect_site_coords = struct_for_defect_site.sites[0].coords
-
-        #determine the defect index within the structure and append fractional_coordinates
-        if not isinstance(defect_entry.defect, Vacancy):
-            poss_deflist = sorted(
-                initial_defect_structure.get_sites_in_sphere(defect_site_coords,
-                                                             2, include_index=True), key=lambda x: x[1])
-            defindex = poss_deflist[0][2]
-            def_frac_coords = poss_deflist[0][0].frac_coords
-        else:
-            #if vacancy than create periodic site for finding distance from other atoms to defect
-            defindex = None
-            vac_site = PeriodicSite('H', defect_site_coords,
-                                    struct_for_defect_site.lattice, to_unit_cell=True,
-                                    coords_are_cartesian=True)
-            def_frac_coords = vac_site.frac_coords
-=======
         def_frac_coords = defect_entry.parameters['defect_frac_sc_coords']
->>>>>>> 0608dd24
 
         initsites = [site.frac_coords for site in initial_defect_structure]
         finalsites = [site.frac_coords for site in final_defect_structure]
