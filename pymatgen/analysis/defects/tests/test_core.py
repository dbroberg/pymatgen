--- conflicted
+++ resolved
@@ -9,13 +9,8 @@
 
 from pymatgen.core import Structure
 from pymatgen.core.sites import PeriodicSite
-<<<<<<< HEAD
-from pymatgen.analysis.defects.core import Vacancy, Interstitial, \
-    Substitution, DefectEntry, create_saturated_interstitial_structure
-=======
 from pymatgen.analysis.defects.core import Vacancy, Interstitial, Substitution, \
     DefectEntry, create_saturated_interstitial_structure
->>>>>>> 484920cc
 from pymatgen.util.testing import PymatgenTest
 
 class DefectsCoreTest(PymatgenTest):
@@ -110,11 +105,7 @@
         interstitial = Interstitial(struc, int_site)
         self.assertEqual(interstitial.multiplicity, 8.0)
 
-<<<<<<< HEAD
-        #test manual setting of multiplicity
-=======
         # test manual setting of multiplicity
->>>>>>> 484920cc
         interstitial = Interstitial(struc, int_site, multiplicity=4.0)
         self.assertEqual(interstitial.multiplicity, 4.0)
 
@@ -194,73 +185,6 @@
         sc_struc = struc.copy()
         sc_struc.make_supercell(3)
 
-<<<<<<< HEAD
-        #test for vacancy and sub (should not change structure)
-        Cs_index = sc_struc.indices_from_symbol("Cs")[0]
-        cs_vac = Vacancy(sc_struc, sc_struc[Cs_index])
-        decorated_cs_vac = create_saturated_interstitial_structure( cs_vac)
-        self.assertEqual( len(decorated_cs_vac), len(sc_struc))
-
-        Cl_index = sc_struc.indices_from_symbol("Cl")[0]
-        cl_vac = Vacancy(sc_struc, sc_struc[Cl_index])
-        decorated_cl_vac = create_saturated_interstitial_structure( cl_vac)
-        self.assertEqual( len(decorated_cl_vac), len(sc_struc))
-
-        sub_site = PeriodicSite("Sr", sc_struc[Cs_index].coords, sc_struc.lattice, coords_are_cartesian=True)
-        sub = Substitution(sc_struc, sub_site)
-        decorated_sub = create_saturated_interstitial_structure( sub)
-        self.assertEqual( len(decorated_sub), len(sc_struc))
-
-        #test interstitial in symmorphic structure type
-        inter_site = PeriodicSite("H", [0., 1.05225, 2.1045], struc.lattice, coords_are_cartesian=True) #voronoi type
-        interstitial = Interstitial(struc, inter_site)
-        decorated_inter = create_saturated_interstitial_structure( interstitial)
-        self.assertEqual( len(decorated_inter), 14)
-
-        inter_site = PeriodicSite("H", [0.10021429, 0.10021429, 2.1045], struc.lattice, coords_are_cartesian=True) #InFit type
-        interstitial = Interstitial(struc, inter_site)
-        decorated_inter = create_saturated_interstitial_structure( interstitial)
-        self.assertEqual( len(decorated_inter), 14)
-
-        inter_site = PeriodicSite("H", [4.10878571, 1.10235714, 2.1045], struc.lattice, coords_are_cartesian=True) #InFit type
-        interstitial = Interstitial(struc, inter_site)
-        decorated_inter = create_saturated_interstitial_structure( interstitial)
-        self.assertEqual( len(decorated_inter), 26)
-
-        inter_site = PeriodicSite("H", [0., 0., 0.5], struc.lattice, coords_are_cartesian=False) # a reasonable guess type
-        interstitial = Interstitial(struc, inter_site)
-        decorated_inter = create_saturated_interstitial_structure( interstitial)
-        self.assertEqual( len(decorated_inter), 5)
-
-
-        #test interstitial in non-symmorphic structure type (voronoi and InFit generator of different types...)
-        ns_struc = PymatgenTest.get_mp_structure('mp-23287')
-
-        inter_site = PeriodicSite("H", [0.45173594, 0.41157895, 5.6604067], ns_struc.lattice, coords_are_cartesian=True) #InFit type
-        interstitial = Interstitial(ns_struc, inter_site)
-        decorated_inter = create_saturated_interstitial_structure( interstitial)
-        self.assertEqual( len(decorated_inter), 40)
-
-        inter_site = PeriodicSite("H", [0.47279906, 0.82845998, 5.62015285], ns_struc.lattice, coords_are_cartesian=True) #InFit type
-        interstitial = Interstitial(ns_struc, inter_site)
-        decorated_inter = create_saturated_interstitial_structure( interstitial)
-        self.assertEqual( len(decorated_inter), 40)
-
-        inter_site = PeriodicSite("H", [0.70845255, 6.50298148, 5.16979425], ns_struc.lattice, coords_are_cartesian=True) #InFit type
-        interstitial = Interstitial(ns_struc, inter_site)
-        decorated_inter = create_saturated_interstitial_structure( interstitial)
-        self.assertEqual( len(decorated_inter), 40)
-
-        inter_site = PeriodicSite("H", [0.98191329, 0.36460337, 4.64718203], ns_struc.lattice, coords_are_cartesian=True) #InFit type
-        interstitial = Interstitial(ns_struc, inter_site)
-        decorated_inter = create_saturated_interstitial_structure( interstitial)
-        self.assertEqual( len(decorated_inter), 40)
-
-        inter_site = PeriodicSite("H", [0.39286561, 3.92702149, 1.05802631], ns_struc.lattice, coords_are_cartesian=True) #InFit type
-        interstitial = Interstitial(ns_struc, inter_site)
-        decorated_inter = create_saturated_interstitial_structure( interstitial)
-        self.assertEqual( len(decorated_inter), 40)
-=======
         # test for vacancy and sub (should not change structure)
         Cs_index = sc_struc.indices_from_symbol("Cs")[0]
         cs_vac = Vacancy(sc_struc, sc_struc[Cs_index])
@@ -339,7 +263,6 @@
         interstitial = Interstitial(ns_struc, inter_site)
         decorated_inter = create_saturated_interstitial_structure(interstitial)
         self.assertEqual(len(decorated_inter), 40)
->>>>>>> 484920cc
 
 
 class DefectEntryTest(PymatgenTest):
