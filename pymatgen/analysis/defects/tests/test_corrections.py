--- conflicted
+++ resolved
@@ -143,10 +143,6 @@
         self.assertAlmostEqual( kcorr['kumagai_electrostatic'], 0.88236299)
         self.assertAlmostEqual( kcorr['kumagai_potential_alignment'], 2.09704862)
 
-<<<<<<< HEAD
-
-=======
->>>>>>> b804bc4d
         # test ES correction
         high_diel_es_corr = kc_high_diel.perform_es_corr( gamma, prec, lattice, -3.)
         self.assertAlmostEqual( high_diel_es_corr, 0.25176240)
@@ -172,10 +168,6 @@
                                                            site_list, sampling_radius, q,
                                                            r_vecs[0], g_vecs[0], gamma)
         self.assertAlmostEqual( low_diel_pot_corr, -58.83598095)
-<<<<<<< HEAD
-
-=======
->>>>>>> b804bc4d
 
     def test_bandfilling(self):
         v = Vasprun(os.path.join(test_dir, 'vasprun.xml'))
@@ -226,24 +218,6 @@
         self.assertAlmostEqual(bfc.metadata['num_hole_vbm'], 0.8125000649)
         self.assertFalse(bfc.metadata['num_elec_cbm'])
 
-<<<<<<< HEAD
-        #modify the eigenvalue list to have free electrons
-        elec_eigenvalues = {}
-        for spinkey, spinset in eigenvalues.items():
-            elec_eigenvalues[spinkey] = []
-            for kptset in spinset:
-                elec_eigenvalues[spinkey].append([])
-                for eig in kptset:
-                    if (eig[0] > cbm) and (eig[0] < cbm + .2):
-                        elec_eigenvalues[spinkey][-1].append([eig[0], 0.5])
-                    else:
-                        elec_eigenvalues[spinkey][-1].append(eig)
-
-        elec_bf_corr = bfc.perform_bandfill_corr(elec_eigenvalues, kptweights, potalign, vbm, cbm)
-        self.assertAlmostEqual(elec_bf_corr, -0.0903187572254)
-        self.assertAlmostEqual(bfc.metadata['num_elec_cbm'], 0.8541667349)
-        self.assertFalse(bfc.metadata['num_hole_vbm'])
-=======
         #test case with only one spin and eigen-occupations are 1.
         one_spin_eigen = hole_eigenvalues.copy()
         del one_spin_eigen[list(eigenvalues.keys())[0]]
@@ -261,7 +235,6 @@
                         occuset[1] = 1.
         bf_corr = bfc.perform_bandfill_corr(one_spin_eigen_twooccu, kptweights, potalign, vbm, cbm)
         self.assertAlmostEqual(bf_corr, -0.14487501159000005)
->>>>>>> b804bc4d
 
 
     def test_bandedgeshifting(self):
@@ -276,7 +249,6 @@
 
         corr = besc.get_correction(de)
         self.assertEqual(corr['vbm_shift_correction'], 1.5)
-<<<<<<< HEAD
 
 
 
@@ -300,8 +272,6 @@
         corr = slsc.get_correction(de)
         self.assertEqual(corr['elec_cbm_shift_correction'], 0.)
         self.assertEqual(corr['hole_vbm_shift_correction'], 0.5)
-=======
->>>>>>> b804bc4d
 
         #test with free electrons
         de.parameters.update({'num_hole_vbm': 0., 'num_elec_cbm': 1.})
