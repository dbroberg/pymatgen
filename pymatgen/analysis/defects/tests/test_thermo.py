# coding: utf-8
# Copyright (c) Pymatgen Development Team.
# Distributed under the terms of the MIT License.

import unittest
import os
import json

from monty.serialization import loadfn

<<<<<<< HEAD
=======
from pymatgen.core import Element
>>>>>>> 2a0ed1dd
from pymatgen.analysis.defects.core import DefectEntry
from pymatgen.analysis.defects.thermodynamics import DefectPhaseDiagram
from pymatgen.util.testing import PymatgenTest
from pymatgen.electronic_structure.dos import CompleteDos

test_dir = os.path.join(os.path.dirname(__file__), "..", "..", "..", "..",
                        'test_files')

class DefectsThermodynamicsTest(PymatgenTest):
    def setUp(self):
        self.vbm_val = 2.6682
        self.gap = 1.5
        self.entries = list(loadfn(os.path.join(os.path.dirname(__file__), "GaAs_test_defentries.json")).values())
        for entry in self.entries:
            entry.parameters.update( {'vbm': self.vbm_val})
        self.pd = DefectPhaseDiagram(self.entries, self.vbm_val, self.gap)
        self.mu_elts = {Element("As"): -4.658070555, Element("Ga"): -3.7317319750000006}

        # make Vac_As (q= -2) only defect test single-stable-charge exceptions
        self.extra_entry = DefectEntry(self.entries[5].defect.copy(), 100.)
        sep_entries = [ent for ent in self.entries if not (ent.name == 'Vac_As_mult4' and
                                                           ent.charge in [-2,-1,0,1,2])]
        sep_entries.append( self.extra_entry.copy())
        self.sep_pd = DefectPhaseDiagram( sep_entries, self.vbm_val, self.gap)

        # make Vac_As (q= -2) is incompatible for larger supercell
        ls_entries = self.entries[:]
        for entry in ls_entries:
            if entry.name == 'Vac_As_mult4' and entry.charge == -2.:
                entry.parameters['is_compatible'] = False
        self.pd_ls_fcTrue = DefectPhaseDiagram(ls_entries, self.vbm_val, self.gap, filter_compatible=True)
        self.pd_ls_fcFalse = DefectPhaseDiagram(ls_entries, self.vbm_val, self.gap, filter_compatible=False)

        # load complete dos for fermi energy solving
        with open(os.path.join(test_dir, "complete_dos.json"), "r") as f:
            dos_dict = json.load(f)
        self.dos = CompleteDos.from_dict(dos_dict)


        # extra Vac_As (q= -2) defect with high energy to test single-stable-charge exceptions
        self.extra_entry = DefectEntry(self.entries[5].defect.copy(), 100.)
        sep_entries = [ent for ent in self.entries if not (ent.name == 'Vac_As_mult4' and
                                                           ent.charge in [-2,-1,0,1,2])]
        sep_entries.append( self.extra_entry.copy())
        self.sep_pd = DefectPhaseDiagram( sep_entries, 2.6682, 2.0)

    def test_good_test_data(self):
        self.assertEqual(len(self.entries), 48)


    def test_suggest_charges(self):
<<<<<<< HEAD
        pd = DefectPhaseDiagram(self.entries, 2.6682, 2.0)
        suggested_charges = pd.suggest_charges()
        # for k in [
        #         "Int_As_mult1", "Int_Ga_mult1", "Sub_As_on_Ga_mult4", "Sub_Ga_on_As_mult4", "Vac_As_mult4",
        #         "Vac_Ga_mult4"
        # ]:
=======
        suggested_charges = self.pd.suggest_charges()
>>>>>>> 2a0ed1dd
        for k in [
                    "Vac_As_mult4@0-1-2-3-4-5", "Sub_Ga_on_As_mult4@6-7-8-9-10-11", "Vac_Ga_mult4@12-13-14-15",
                    "Sub_As_on_Ga_mult4@16-17-18-19-20-21", "Int_Ga_mult1@22-23-24-25",
                    "Int_As_mult1@26-27-28-29-30-31-32-33-34", "Int_As_mult1@35-36-37-38-39-40-41-42-43",
                    "Int_Ga_mult1@44-45-46-47"
        ]:
            self.assertTrue(
                len(suggested_charges[k]) > 0, "Could not find any suggested charges for {} with band_gap of {}".format(
                    k, self.pd.band_gap))

        pd = DefectPhaseDiagram(self.entries, 2.6682, 1.0)
<<<<<<< HEAD
        suggested_charges = pd.suggest_charges()
=======
        suggested_charges = self.pd.suggest_charges()
>>>>>>> 2a0ed1dd
        for k in ["Vac_As_mult4@0-1-2-3-4-5", "Vac_Ga_mult4@12-13-14-15"]:
            self.assertTrue(
                len(suggested_charges[k]) > 0, "Could not find any suggested charges for {} with band_gap of {}".format(
                    k, pd.band_gap))

        #test again but with only one charge state stable for Vac_As
        suggested_charges = self.sep_pd.suggest_charges()
        self.assertEqual( set(suggested_charges['Vac_As_mult4@0-43']), set([-4]))

<<<<<<< HEAD
=======
    def test_suggest_larger_supercells(self):
        suggested_larger_cells = self.pd_ls_fcFalse.suggest_larger_supercells()
        self.assertEqual( suggested_larger_cells['Vac_As_mult4@0-1-2-3-4-5'], [-2])

        # raise error if filter_compatibile = True
        self.assertRaises( ValueError, self.pd_ls_fcTrue.suggest_larger_supercells)

>>>>>>> 2a0ed1dd
    def test_entries(self):
        all_stable_entries = self.pd.all_stable_entries

        self.assertEqual(len(self.pd.defect_types), 8)
        self.assertEqual(len(all_stable_entries), sum([len(v) for v in self.pd.stable_charges.values()]))

        #test again but with only one charge state stable for Vac_As
        self.assertEqual( len(self.sep_pd.transition_level_map['Vac_As_mult4@0-43']), 0)
        self.assertEqual( len(self.sep_pd.stable_entries['Vac_As_mult4@0-43']), 1)
        self.assertEqual( len(self.sep_pd.finished_charges['Vac_As_mult4@0-43']), 2)
    #
    def test_solve_for_fermi_energy(self):
        fermi_energy = self.pd.solve_for_fermi_energy( 100., self.mu_elts, self.dos)
        self.assertAlmostEqual( fermi_energy, 0.57387314)
        fermi_energy = self.pd.solve_for_fermi_energy( 1000., self.mu_elts, self.dos)
        self.assertAlmostEqual( fermi_energy, 0.74139553)

    def test_solve_for_non_equilibrium_fermi_energy(self):
        fermi_energy = self.pd.solve_for_non_equilibrium_fermi_energy( 300., 1000., self.mu_elts, self.dos)
        self.assertAlmostEqual( fermi_energy, 0.29500637)
        fermi_energy = self.pd.solve_for_non_equilibrium_fermi_energy( 1000., 1000., self.mu_elts, self.dos)
        self.assertAlmostEqual( fermi_energy, 0.74139553)

<<<<<<< HEAD
        self.assertEqual(len(pd.defect_types), 8)
        self.assertEqual(len(all_stable_entries), sum([len(v) for v in pd.stable_charges.values()]))

        #test again but with only one charge state stable for Vac_As
        self.assertEqual( len(self.sep_pd.transition_level_map['Vac_As_mult4@0-43']), 0)
        self.assertEqual( len(self.sep_pd.stable_entries['Vac_As_mult4@0-43']), 1)
        self.assertEqual( len(self.sep_pd.finished_charges['Vac_As_mult4@0-43']), 2)

=======
    def test_get_dopability_limits(self):
        lower_lim, upper_lim = self.pd.get_dopability_limits( self.mu_elts)
        self.assertAlmostEqual( lower_lim, -0.39996272)
        self.assertAlmostEqual( upper_lim, 1.064193047)
        # raise error if defects are negative across gap
        bad_mu_elts = self.mu_elts.copy()
        bad_mu_elts[Element("Ga")] += 10.
        lower_lim, upper_lim = self.pd.get_dopability_limits( bad_mu_elts)
        self.assertIsNone( lower_lim)
        self.assertIsNone( upper_lim)

    def test_plot(self):
        #simple test that plot is produced
        p = self.pd.plot(saved=False)
        self.assertTrue( p)
>>>>>>> 2a0ed1dd

if __name__ == "__main__":
    unittest.main()<|MERGE_RESOLUTION|>--- conflicted
+++ resolved
@@ -8,10 +8,7 @@
 
 from monty.serialization import loadfn
 
-<<<<<<< HEAD
-=======
 from pymatgen.core import Element
->>>>>>> 2a0ed1dd
 from pymatgen.analysis.defects.core import DefectEntry
 from pymatgen.analysis.defects.thermodynamics import DefectPhaseDiagram
 from pymatgen.util.testing import PymatgenTest
@@ -51,28 +48,12 @@
         self.dos = CompleteDos.from_dict(dos_dict)
 
 
-        # extra Vac_As (q= -2) defect with high energy to test single-stable-charge exceptions
-        self.extra_entry = DefectEntry(self.entries[5].defect.copy(), 100.)
-        sep_entries = [ent for ent in self.entries if not (ent.name == 'Vac_As_mult4' and
-                                                           ent.charge in [-2,-1,0,1,2])]
-        sep_entries.append( self.extra_entry.copy())
-        self.sep_pd = DefectPhaseDiagram( sep_entries, 2.6682, 2.0)
-
     def test_good_test_data(self):
         self.assertEqual(len(self.entries), 48)
 
 
     def test_suggest_charges(self):
-<<<<<<< HEAD
-        pd = DefectPhaseDiagram(self.entries, 2.6682, 2.0)
-        suggested_charges = pd.suggest_charges()
-        # for k in [
-        #         "Int_As_mult1", "Int_Ga_mult1", "Sub_As_on_Ga_mult4", "Sub_Ga_on_As_mult4", "Vac_As_mult4",
-        #         "Vac_Ga_mult4"
-        # ]:
-=======
         suggested_charges = self.pd.suggest_charges()
->>>>>>> 2a0ed1dd
         for k in [
                     "Vac_As_mult4@0-1-2-3-4-5", "Sub_Ga_on_As_mult4@6-7-8-9-10-11", "Vac_Ga_mult4@12-13-14-15",
                     "Sub_As_on_Ga_mult4@16-17-18-19-20-21", "Int_Ga_mult1@22-23-24-25",
@@ -84,11 +65,7 @@
                     k, self.pd.band_gap))
 
         pd = DefectPhaseDiagram(self.entries, 2.6682, 1.0)
-<<<<<<< HEAD
-        suggested_charges = pd.suggest_charges()
-=======
         suggested_charges = self.pd.suggest_charges()
->>>>>>> 2a0ed1dd
         for k in ["Vac_As_mult4@0-1-2-3-4-5", "Vac_Ga_mult4@12-13-14-15"]:
             self.assertTrue(
                 len(suggested_charges[k]) > 0, "Could not find any suggested charges for {} with band_gap of {}".format(
@@ -98,8 +75,6 @@
         suggested_charges = self.sep_pd.suggest_charges()
         self.assertEqual( set(suggested_charges['Vac_As_mult4@0-43']), set([-4]))
 
-<<<<<<< HEAD
-=======
     def test_suggest_larger_supercells(self):
         suggested_larger_cells = self.pd_ls_fcFalse.suggest_larger_supercells()
         self.assertEqual( suggested_larger_cells['Vac_As_mult4@0-1-2-3-4-5'], [-2])
@@ -107,7 +82,6 @@
         # raise error if filter_compatibile = True
         self.assertRaises( ValueError, self.pd_ls_fcTrue.suggest_larger_supercells)
 
->>>>>>> 2a0ed1dd
     def test_entries(self):
         all_stable_entries = self.pd.all_stable_entries
 
@@ -131,16 +105,6 @@
         fermi_energy = self.pd.solve_for_non_equilibrium_fermi_energy( 1000., 1000., self.mu_elts, self.dos)
         self.assertAlmostEqual( fermi_energy, 0.74139553)
 
-<<<<<<< HEAD
-        self.assertEqual(len(pd.defect_types), 8)
-        self.assertEqual(len(all_stable_entries), sum([len(v) for v in pd.stable_charges.values()]))
-
-        #test again but with only one charge state stable for Vac_As
-        self.assertEqual( len(self.sep_pd.transition_level_map['Vac_As_mult4@0-43']), 0)
-        self.assertEqual( len(self.sep_pd.stable_entries['Vac_As_mult4@0-43']), 1)
-        self.assertEqual( len(self.sep_pd.finished_charges['Vac_As_mult4@0-43']), 2)
-
-=======
     def test_get_dopability_limits(self):
         lower_lim, upper_lim = self.pd.get_dopability_limits( self.mu_elts)
         self.assertAlmostEqual( lower_lim, -0.39996272)
@@ -156,7 +120,6 @@
         #simple test that plot is produced
         p = self.pd.plot(saved=False)
         self.assertTrue( p)
->>>>>>> 2a0ed1dd
 
 if __name__ == "__main__":
     unittest.main()