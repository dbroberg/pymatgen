--- conflicted
+++ resolved
@@ -39,31 +39,18 @@
         #         "Vac_Ga_mult4"
         # ]:
         for k in [
-<<<<<<< HEAD
-                    "Vac_As_mult4-0-1-2-3-4-5", "Sub_Ga_on_As_mult4-6-7-8-9-10-11", "Vac_Ga_mult4-12-13-14-15",
-                    "Sub_As_on_Ga_mult4-16-17-18-19-20-21", "Int_Ga_mult1-22-23-24-25",
-                    "Int_As_mult1-26-27-28-29-30-31-32-33-34", "Int_As_mult1-35-36-37-38-39-40-41-42-43",
-                    "Int_Ga_mult1-44-45-46-47"
-        ]: #TODO: note that this pointed out there are multiple int types being used here...
-=======
                     "Vac_As_mult4@0-1-2-3-4-5", "Sub_Ga_on_As_mult4@6-7-8-9-10-11", "Vac_Ga_mult4@12-13-14-15",
                     "Sub_As_on_Ga_mult4@16-17-18-19-20-21", "Int_Ga_mult1@22-23-24-25",
                     "Int_As_mult1@26-27-28-29-30-31-32-33-34", "Int_As_mult1@35-36-37-38-39-40-41-42-43",
                     "Int_Ga_mult1@44-45-46-47"
         ]:
->>>>>>> 7c7e2bd4
             self.assertTrue(
                 len(suggested_charges[k]) > 0, "Could not find any suggested charges for {} with band_gap of {}".format(
                     k, pd.band_gap))
 
         pd = DefectPhaseDiagram(self.entries, 2.6682, 1.0)
         suggested_charges = pd.suggest_charges()
-<<<<<<< HEAD
-        # for k in ["Vac_As_mult4", "Vac_Ga_mult4"]:
-        for k in ["Vac_As_mult4-0-1-2-3-4-5", "Vac_Ga_mult4-12-13-14-15"]:
-=======
         for k in ["Vac_As_mult4@0-1-2-3-4-5", "Vac_Ga_mult4@12-13-14-15"]:
->>>>>>> 7c7e2bd4
             self.assertTrue(
                 len(suggested_charges[k]) > 0, "Could not find any suggested charges for {} with band_gap of {}".format(
                     k, pd.band_gap))
@@ -77,10 +64,6 @@
 
         all_stable_entries = pd.all_stable_entries
 
-<<<<<<< HEAD
-        # self.assertEqual(len(pd.defect_types), 6)
-=======
->>>>>>> 7c7e2bd4
         self.assertEqual(len(pd.defect_types), 8)
         self.assertEqual(len(all_stable_entries), sum([len(v) for v in pd.stable_charges.values()]))
 
