# coding: utf-8
# Copyright (c) Pymatgen Development Team.
# Distributed under the terms of the MIT License.


import unittest

from pymatgen.util.testing import PymatgenTest
from pymatgen.analysis.defects.generators import VacancyGenerator, \
    SubstitutionGenerator, InterstitialGenerator, VoronoiInterstitialGenerator,\
    SimpleChargeGenerator


class VacancyGeneratorTest(PymatgenTest):
    def test_vacancy_gen(self):
        struc = PymatgenTest.get_structure("VO2")
        vac_gen = VacancyGenerator(struc)

        vacs = list(vac_gen)
        self.assertEqual(len(vacs), 2)

        multiplicities = {str(v.site.specie): v.multiplicity for v in vacs}
        self.assertEqual(multiplicities, {"O": 4, "V": 2})

    def test_vacancy_gen_charges(self):
        # Ensure correct BV charges are assigned
        struc = PymatgenTest.get_structure("VO2")
        vac_gen = VacancyGenerator(struc, include_bv_charge=True)
        for vac in vac_gen:
            if str(vac.site.specie) == "V":
                self.assertEqual(vac.charge, -4)
            if str(vac.site.specie) == "O":
                self.assertEqual(vac.charge, 2)


class SubstitutionGeneratorTest(PymatgenTest):
    def test_substitution_gen(self):
        struc = PymatgenTest.get_structure("VO2")

        #test antisite
        sub_gen = SubstitutionGenerator(struc, "V")
        sub = list(sub_gen)
        self.assertEqual(len(sub), 1)
        self.assertEqual(sub[0].site.specie.symbol, 'V')
        self.assertEqual(sub[0].multiplicity, 4)
        #   test vacant site symbol
        defindex = sorted(
            struc.get_sites_in_sphere(sub[0].site.coords, 2,
                                       include_index=True),
            key=lambda x: x[1])[0][2]
        self.assertEqual(struc[defindex].specie.symbol, 'O')

        #test substitutional
        sub_gen = SubstitutionGenerator(struc, "S")
        subs = list(sub_gen)
        self.assertEqual(len(subs), 2)
        name_sets = set([s.name for s in subs])
        true_name_sets = set(['Sub_S_on_O_mult4', 'Sub_S_on_V_mult2'])
        self.assertEqual(true_name_sets, name_sets)

class InterstitialGeneratorTest(PymatgenTest):
    def test_int_gen(self):
        struc = PymatgenTest.get_structure("VO2")
        int_gen = InterstitialGenerator(struc, "Li")

        ints = list(int_gen)
        self.assertEqual(len(ints), 4)

        multiplicities = [i.multiplicity for i in ints]
        self.assertEqual(multiplicities, [8, 8, 4, 4])

        self.assertEqual(str(ints[0].site.specie), "Li")
        self.assertEqual(str(ints[1].site.specie), "Li")

        self.assertArrayAlmostEqual(ints[0].site.coords, (0.9106, 0.3078, 0.3078), decimal=4)
        self.assertArrayAlmostEqual(ints[1].site.coords, (1.5177, 1.7444, 0.3078,), decimal=4)


class VoronoiInterstitialGeneratorTest(PymatgenTest):
    def test_int_gen(self):
        struc = PymatgenTest.get_structure("VO2")
        int_gen = VoronoiInterstitialGenerator(struc, "Li")

        ints = list(int_gen)
        self.assertEqual(len(ints), 3)

        multiplicities = [i.multiplicity for i in ints]
        self.assertEqual(multiplicities, [8, 8, 4])

        self.assertEqual(str(ints[0].site.specie), "Li")
        self.assertEqual(str(ints[1].site.specie), "Li")
        self.assertEqual(str(ints[2].site.specie), "Li")
<<<<<<< HEAD

        self.assertArrayAlmostEqual(ints[0].site.coords, (1.5177146, 2.6784354, 3.9481299))
        self.assertArrayAlmostEqual(ints[1].site.coords, (1.7357692, 3.8392513, 3.8392513))
=======
        # self.assertEqual(str(ints[3].site.specie), "Li")

        self.assertArrayAlmostEqual(ints[0].site.coords, (1.5177146, 2.6784354, 3.9481299))
        self.assertArrayAlmostEqual(ints[1].site.coords, (1.7357692, 3.8392513, 3.8392513))
        # self.assertArrayAlmostEqual(ints[2].site.coords, (1.5177146, 3.7168193, 3.7168193))
>>>>>>> 7c7e2bd4
        self.assertArrayAlmostEqual(ints[2].site.coords, (2.2765713, 2.2575138, 4.5150233))

class SimpleChargeGeneratorTest(PymatgenTest):

    def test_charge_gen(self):
        struc = PymatgenTest.get_structure("VO2")

        #assemble set of defects to get charges for
        vac_gen = VacancyGenerator(struc)
        vacs = list(vac_gen)
        full_subs = []
        for sub_elt in ['V', 'O', 'S']:
            sub_gen = SubstitutionGenerator(struc, sub_elt)
            full_subs.extend( list(sub_gen))
        int_gen = VoronoiInterstitialGenerator(struc, "H")
        inters = list(int_gen)
        defect_list = list(set().union( vacs, full_subs, inters))

        #test simple charges
        true_charges = {'Vac_O_mult4': 2, 'Int_H_Voronoi1_mult8': 0,
                        'Int_H_Voronoi2_mult8': 0, 'Vac_V_mult2': -4,
                        'Sub_S_on_V_mult2': 0, 'Int_H_Voronoi3_mult4': 0,
                        'Int_H_Voronoi4_mult4': 0, 'Sub_O_on_V_mult2': -2,
                        'Sub_S_on_O_mult4': 0, 'Sub_V_on_O_mult4': 1}
        for defect in defect_list:
            scg = SimpleChargeGenerator(defect)
            charged_defects_list = list(scg)
            def_name = charged_defects_list[0].name
            charge = charged_defects_list[0].charge
            self.assertEqual(len(charged_defects_list), 1)
            self.assertEqual( true_charges[def_name], charge)




if __name__ == "__main__":
    unittest.main()<|MERGE_RESOLUTION|>--- conflicted
+++ resolved
@@ -90,17 +90,11 @@
         self.assertEqual(str(ints[0].site.specie), "Li")
         self.assertEqual(str(ints[1].site.specie), "Li")
         self.assertEqual(str(ints[2].site.specie), "Li")
-<<<<<<< HEAD
-
-        self.assertArrayAlmostEqual(ints[0].site.coords, (1.5177146, 2.6784354, 3.9481299))
-        self.assertArrayAlmostEqual(ints[1].site.coords, (1.7357692, 3.8392513, 3.8392513))
-=======
         # self.assertEqual(str(ints[3].site.specie), "Li")
 
         self.assertArrayAlmostEqual(ints[0].site.coords, (1.5177146, 2.6784354, 3.9481299))
         self.assertArrayAlmostEqual(ints[1].site.coords, (1.7357692, 3.8392513, 3.8392513))
         # self.assertArrayAlmostEqual(ints[2].site.coords, (1.5177146, 3.7168193, 3.7168193))
->>>>>>> 7c7e2bd4
         self.assertArrayAlmostEqual(ints[2].site.coords, (2.2765713, 2.2575138, 4.5150233))
 
 class SimpleChargeGeneratorTest(PymatgenTest):
