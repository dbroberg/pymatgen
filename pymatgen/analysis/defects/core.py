# coding: utf-8
# Copyright (c) Pymatgen Development Team.
# Distributed under the terms of the MIT License.

import logging
import numpy as np

from abc import ABCMeta, abstractmethod
from monty.json import MSONable, MontyDecoder, jsanitize
from monty.functools import lru_cache

from pymatgen.core.structure import Structure, PeriodicSite
from pymatgen.core.composition import Composition
from pymatgen.symmetry.analyzer import SpacegroupAnalyzer
from pymatgen.analysis.defects.utils import kb

__author__ = "Danny Broberg, Shyam Dwaraknath"
__copyright__ = "Copyright 2018, The Materials Project"
__version__ = "1.0"
__maintainer__ = "Shyam Dwaraknath"
__email__ = "shyamd@lbl.gov"
__status__ = "Development"
__date__ = "Mar 15, 2018"

logger = logging.getLogger(__name__)


class Defect(MSONable, metaclass=ABCMeta):
    """
    Abstract class for a single point defect
    """

    def __init__(self, structure, defect_site, charge=0.):
        """
        Initializes an abstract defect

        Args:
            structure: Pymatgen Structure without any defects
            defect_site (Site): site for defect within structure
                must have same lattice as structure
            charge: (int or float) defect charge
                default is zero, meaning no change to NELECT after defect is created in the structure
                (assuming use_structure_charge=True in vasp input set)
        """
        self._structure = structure
        self._charge = int(charge)
        self._defect_site = defect_site
        if structure.lattice != defect_site.lattice:
            raise ValueError("defect_site lattice must be same as structure lattice.")

    @property
    def bulk_structure(self):
        """
        Returns the structure without any defects.
        """
        return self._structure

    @property
    def charge(self):
        """
        Returns the charge of a defect
        """
        return self._charge

    @property
    def site(self):
        """
        Returns the defect position as a site object
        """
        return self._defect_site

    @property
    @abstractmethod
    def multiplicity(self):
        """
        Returns the multiplicity of a defect site within the structure (needed for concentration analysis)
        """
        return

    @property
    @abstractmethod
    def defect_composition(self):
        """
        Returns the defect composition as a Composition object
        """
        return

    @abstractmethod
    def generate_defect_structure(self, supercell=(1, 1, 1)):
        """
        Given structure and defect_site (and type of defect) should return a defect_structure that is charged
        Args:
            supercell (int, [3x1], or [[]] (3x3)): supercell integer, vector, or scaling matrix
        """
        return

    @property
    @abstractmethod
    def name(self):
        """
        Returns a name for this defect
        """
        return

    def copy(self):
        """
        Convenience method to get a copy of the defect.

        Returns:
            A copy of the Defect.
        """
        return self.from_dict(self.as_dict())

    def set_charge(self, new_charge=0.):
        """
        Sets the overall charge
        Args:
            charge (float): new charge to set
        """
        self._charge = int(new_charge)


class Vacancy(Defect):
    """
    Subclass of Defect to capture essential information for a single Vacancy defect structure.
    """

    @property
    def defect_composition(self):
        temp_comp = self.bulk_structure.composition.as_dict()
        temp_comp[str(self.site.specie)] -= 1
        return Composition(temp_comp)

    def generate_defect_structure(self, supercell=(1, 1, 1)):
        """
        Returns Defective Vacancy structure, decorated with charge
        Args:
            supercell (int, [3x1], or [[]] (3x3)): supercell integer, vector, or scaling matrix
        """
        defect_structure = self.bulk_structure.copy()
        defect_structure.make_supercell(supercell)

        #create a trivial defect structure to find where supercell transformation moves the lattice
        struct_for_defect_site = Structure( self.bulk_structure.copy().lattice,
                                             [self.site.specie],
                                             [self.site.frac_coords],
                                             to_unit_cell=True)
        struct_for_defect_site.make_supercell(supercell)
        defect_site = struct_for_defect_site[0]

        poss_deflist = sorted(
            defect_structure.get_sites_in_sphere(defect_site.coords, 2, include_index=True), key=lambda x: x[1])
        defindex = poss_deflist[0][2]
        defect_structure.remove_sites([defindex])
        defect_structure.set_charge(self.charge)
        return defect_structure

    @property
    def multiplicity(self):
        """
        Returns the multiplicity of a defect site within the structure (needed for concentration analysis)
        """
        sga = SpacegroupAnalyzer(self.bulk_structure)
        periodic_struc = sga.get_symmetrized_structure()
        poss_deflist = sorted(
            periodic_struc.get_sites_in_sphere(self.site.coords, 2, include_index=True), key=lambda x: x[1])
        defindex = poss_deflist[0][2]

        equivalent_sites = periodic_struc.find_equivalent_sites(self.bulk_structure[defindex])
        return len(equivalent_sites)

    @property
    def name(self):
        """
        Returns a name for this defect
        """
        return "Vac_{}_mult{}".format(self.site.specie, self.multiplicity)


class Substitution(Defect):
    """
    Subclass of Defect to capture essential information for a single Substitution defect structure.
    """

    @property
    @lru_cache(1)
    def defect_composition(self):
        poss_deflist = sorted(
            self.bulk_structure.get_sites_in_sphere(self.site.coords, 2, include_index=True), key=lambda x: x[1])
        defindex = poss_deflist[0][2]

        temp_comp = self.bulk_structure.composition.as_dict()
        temp_comp[str(self.site.specie)] += 1
        temp_comp[str(self.bulk_structure[defindex].specie)] -= 1
        return Composition(temp_comp)

    def generate_defect_structure(self, supercell=(1, 1, 1)):
        """
        Returns Defective Substitution structure, decorated with charge.
        If bulk structure had any site properties, all of these properties are
        removed in the resulting defect structure

        Args:
            supercell (int, [3x1], or [[]] (3x3)): supercell integer, vector, or scaling matrix
        """
        defect_structure = Structure( self.bulk_structure.copy().lattice,
                                      [site.specie for site in self.bulk_structure],
                                      [site.frac_coords for site in self.bulk_structure],
                                      to_unit_cell=True, coords_are_cartesian = False,
                                      site_properties = None) #remove all site_properties
        defect_structure.make_supercell(supercell)

        #create a trivial defect structure to find where supercell transformation moves the lattice
        struct_for_defect_site = Structure( self.bulk_structure.copy().lattice,
                                             [self.site.specie],
                                             [self.site.frac_coords],
                                             to_unit_cell=True, coords_are_cartesian = False)
        struct_for_defect_site.make_supercell(supercell)
        defect_site = struct_for_defect_site[0]

        poss_deflist = sorted(
            defect_structure.get_sites_in_sphere(defect_site.coords, 2, include_index=True), key=lambda x: x[1])
        defindex = poss_deflist[0][2]

        subsite = defect_structure.pop(defindex)
        defect_structure.append(self.site.specie.symbol, subsite.coords, coords_are_cartesian=True,
                                properties = None)
        defect_structure.set_charge(self.charge)
        return defect_structure

    @property
    def multiplicity(self):
        """
        Returns the multiplicity of a defect site within the structure (needed for concentration analysis)
        """
        sga = SpacegroupAnalyzer(self.bulk_structure)
        periodic_struc = sga.get_symmetrized_structure()
        poss_deflist = sorted(
            periodic_struc.get_sites_in_sphere(self.site.coords, 2, include_index=True), key=lambda x: x[1])
        defindex = poss_deflist[0][2]

        equivalent_sites = periodic_struc.find_equivalent_sites(self.bulk_structure[defindex])
        return len(equivalent_sites)

    @property
    @lru_cache(1)
    def name(self):
        """
        Returns a name for this defect
        """
        poss_deflist = sorted(
            self.bulk_structure.get_sites_in_sphere(self.site.coords, 2, include_index=True), key=lambda x: x[1])
        defindex = poss_deflist[0][2]
        return "Sub_{}_on_{}_mult{}".format(self.site.specie, self.bulk_structure[defindex].specie, self.multiplicity)


class Interstitial(Defect):
    """
    Subclass of Defect to capture essential information for a single Interstitial defect structure.
    """

    def __init__(self, structure, defect_site, charge=0., site_name='', multiplicity=None):
        """
        Initializes an interstial defect.
        User must specify multiplity. Default is 1
        Args:
            structure: Pymatgen Structure without any defects
            defect_site (Site): the site for the interstitial
            charge: (int or float) defect charge
                default is zero, meaning no change to NELECT after defect is created in the structure
                (assuming use_structure_charge=True in vasp input set)
            site_name: allows user to give a unique name to defect, since Wyckoff symbol/multiplicity
                is sometimes insufficient to categorize the defect type.
                 default is no name beyond multiplicity.
            multiplicity (int): multiplicity of defect within
                the supercell can be supplied by user. if not
                specified, then space group symmetry is used
                to generator interstitial sublattice

                NOTE: multiplicity generation will not work for
                interstitial complexes,
                where multiplicity may depend on additional
                factors (ex. orientation etc.)
                If defect is not a complex, then this
                process will yield the correct multiplicity,
                provided that the defect does not undergo
                significant relaxation.
        """
        super().__init__(structure=structure, defect_site=defect_site, charge=charge)
        self._multiplicity = multiplicity
        self.site_name = site_name

    @property
    def defect_composition(self):
        temp_comp = self.bulk_structure.composition.as_dict()
        temp_comp[str(self.site.specie)] += 1
        return Composition(temp_comp)

    def generate_defect_structure(self, supercell=(1, 1, 1)):
        """
        Returns Defective Interstitial structure, decorated with charge
        If bulk structure had any site properties, all of these properties are
        removed in the resulting defect structure

        Args:
            supercell (int, [3x1], or [[]] (3x3)): supercell integer, vector, or scaling matrix
        """
        defect_structure = Structure( self.bulk_structure.copy().lattice,
                                      [site.specie for site in self.bulk_structure],
                                      [site.frac_coords for site in self.bulk_structure],
                                      to_unit_cell=True, coords_are_cartesian = False,
                                      site_properties = None) #remove all site_properties
        defect_structure.make_supercell(supercell)

<<<<<<< HEAD
        # consider modifying velocity property to make sure defect site is decorated
        # consistently with bulk structure for final defect_structure
        defect_properties = self.site.properties.copy()
        if ('velocities' in self.bulk_structure.site_properties) and \
            'velocities' not in defect_properties:
            if all( vel == self.bulk_structure.site_properties['velocities'][0]
                    for vel in self.bulk_structure.site_properties['velocities']):
                defect_properties['velocities'] = self.bulk_structure.site_properties['velocities'][0]
            else:
                raise ValueError("No velocity property specified for defect site and "
                                 "bulk_structure velocities are not homogeneous. Please specify this "
                                 "property within the initialized defect_site object.")
        elif ('velocities' in self.bulk_structure.site_properties) and \
              'velocities' in defect_properties:
            if type(self.bulk_structure.site_properties['velocities'][0]) != type( defect_properties['velocities']):
                if all(vel == self.bulk_structure.site_properties['velocities'][0]
                            for vel in self.bulk_structure.site_properties['velocities']):
                    if self.bulk_structure.site_properties['velocities'][0] is None:
                        if defect_properties['velocities'] == [ 0., 0., 0.]:
                            defect_properties['velocities'] = None
                        else:
                            raise ValueError("Defect site object has a velocity of {} but bulk structure has [None,...] "
                                             "for its velocities. Need to reinitialize bulk structure with "
                                             "velocities desired with this defect site".format( defect_properties['velocities']))
                    if defect_properties['velocities'] is None:
                        if self.bulk_structure.site_properties['velocities'][0] == [ 0., 0., 0.]:
                            defect_properties['velocities'] = [0., 0., 0.]
                        else:
                            raise ValueError("Defect site object has a velocity of None but bulk structure has non-zero velocities "
                                             "for its velocities. Need to reinitialize bulk structure with "
                                             "velocities desired with this defect site")
                else:
                    raise ValueError("Bulk velocities are not homogeneous and the defect velocity is of a different "
                                     "type. Do not know how to rectify this... please reinitialize defect object.")
            else:
                raise ValueError("Velocity types {} and {} are not the same between bulk and defect and "
                                 "bulk_structure velocities are not homogeneous, so I cannot rectify these velocities. "
                                 "Please fix this property within the initialized defect_site object.".format(
                    type(self.bulk_structure.site_properties['velocities'][0]), type( defect_properties['velocities'])))

=======
>>>>>>> 2b11b6b3
        #create a trivial defect structure to find where supercell transformation moves the defect site
        struct_for_defect_site = Structure( self.bulk_structure.copy().lattice,
                                             [self.site.specie],
                                             [self.site.frac_coords],
                                             to_unit_cell=True, coords_are_cartesian = False)
        struct_for_defect_site.make_supercell(supercell)
        defect_site = struct_for_defect_site[0]

        defect_structure.append(self.site.specie.symbol, defect_site.coords, coords_are_cartesian=True,
                                properties = None)
        defect_structure.set_charge(self.charge)
        return defect_structure

    @property
    def multiplicity(self):
        """
        Returns the multiplicity of a defect site within the structure (needed for concentration analysis)
        """
        if self._multiplicity is None:
            # generate multiplicity based on space group symmetry operations performed on defect coordinates
            try:
                d_structure = create_saturated_interstitial_structure(self)
            except ValueError:
                logger.debug('WARNING! Multiplicity was not able to be calculated adequately '
                             'for interstitials...setting this to 1 and skipping for now...')
                return 1

            sga = SpacegroupAnalyzer(d_structure)
            periodic_struc = sga.get_symmetrized_structure()
            poss_deflist = sorted(
                periodic_struc.get_sites_in_sphere(self.site.coords, 2, include_index=True),
                key=lambda x: x[1])
            defindex = poss_deflist[0][2]

            equivalent_sites = periodic_struc.find_equivalent_sites(periodic_struc[defindex])
            return len(equivalent_sites)
        else:
            return self._multiplicity

    @property
    def name(self):
        """
        Returns a name for this defect
        """
        if self.site_name:
            return "Int_{}_{}_mult{}".format(self.site.specie, self.site_name, self.multiplicity)
        else:
            return "Int_{}_mult{}".format(self.site.specie, self.multiplicity)


def create_saturated_interstitial_structure( interstitial_def, dist_tol=0.1):
    """
    this takes a Interstitial defect object and generates the
    sublattice for it based on the structure's space group.
    Useful for understanding multiplicity of an interstitial
    defect in thermodynamic analysis.

    NOTE: if large relaxation happens to interstitial or
        defect involves a complex then there maybe additional
        degrees of freedom that need to be considered for
        the multiplicity.

    Args:
        dist_tol: changing distance tolerance of saturated structure,
                allowing for possibly overlapping sites
                but ensuring space group is maintained

    Returns:
        Structure object decorated with interstitial site equivalents
    """
    sga = SpacegroupAnalyzer( interstitial_def.bulk_structure.copy())
    sg_ops = sga.get_symmetry_operations( cartesian=True)

    # copy bulk structure to make saturated interstitial structure out of
    # artificially lower distance_tolerance to allow for distinct interstitials
    # with lower symmetry to be replicated - This is OK because one would never
    # actually use this structure for a practical calcualtion...
    saturated_defect_struct = interstitial_def.bulk_structure.copy()
    saturated_defect_struct.DISTANCE_TOLERANCE = dist_tol

    for sgo in sg_ops:
        new_interstit_coords = sgo.operate( interstitial_def.site.coords[:])
        poss_new_site = PeriodicSite(
                interstitial_def.site.specie,
                new_interstit_coords,
                saturated_defect_struct.lattice,
                to_unit_cell=True,
                coords_are_cartesian=True)
        try:
            #will raise value error if site already exists in structure
            saturated_defect_struct.append(
                        poss_new_site.specie, poss_new_site.coords,
                        coords_are_cartesian=True, validate_proximity=True)
        except ValueError:
            pass

    # do final space group analysis to make sure symmetry not lowered by saturating defect structure
    saturated_sga = SpacegroupAnalyzer( saturated_defect_struct)
    if saturated_sga.get_space_group_number() != sga.get_space_group_number():
        raise ValueError("Warning! Interstitial sublattice generation "
                         "has changed space group symmetry. I recommend "
                         "reducing dist_tol and trying again...")

    return saturated_defect_struct


class DefectEntry(MSONable):
    """
    An lightweight DefectEntry object containing key computed data
    for many defect analysis.
    """

    def __init__(self, defect, uncorrected_energy, corrections=None, parameters=None, entry_id=None, task_id=None):
        """
        Args:
            defect:
                A Defect object from pymatgen.analysis.defects.core
            uncorrected_energy (float): Energy of the defect entry. Usually the difference between
                the final calculated energy for the defect supercell - the perfect
                supercell energy
            corrections ([Correction]):
                List of Correction classes (from pymatgen.analysis.defects.corrections)
                which correct energy due to charge (e.g. Freysoldt or Kumagai)
                or other factors (e.g. Shallow level shifts)
            parameters (dict): An optional dict of calculation parameters and data to
                use with correction schemes
                (examples of parameter keys: supercell_size, axis_grid, bulk_planar_averages
                defect_planar_averages )
            entry_id (obj): An id to uniquely identify this defect, can be any MSONable
                type

        Optional:
            note that if you intend to use this defect entry with Charge Corrections
            but the bulk_structure stored in defect is not the final supercell,
            then 'scaling_matrix' must be stored in parameters
                for example: parameters = {'scaling_matrix': [3,3,3]}
        """
        self.defect = defect
        self.uncorrected_energy = uncorrected_energy
        self.corrections = corrections if corrections else {}
        self.entry_id = entry_id
        self.parameters = parameters if parameters else {}
        self.task_id = task_id


    @property
    def bulk_structure(self):
        return self.defect.bulk_structure

    def as_dict(self):
        """
        Json-serializable dict representation of DefectEntry
        """
        d = {"@module": self.__class__.__module__,
             "@class": self.__class__.__name__,
             "defect": self.defect.as_dict(),
             "uncorrected_energy": self.uncorrected_energy,
             "corrections": self.corrections,
             "parameters": jsanitize(self.parameters, strict=True),
             "entry_id": self.entry_id}
        return d

    @classmethod
    def from_dict(cls, d):
        """
        Reconstitute a DefectEntry object from a dict representation created using
        as_dict().
         Args:
            d (dict): dict representation of DefectEntry.
         Returns:
            DefectEntry object
        """
        defect = MontyDecoder().process_decoded( d["defect"])
        uncorrected_energy = d["uncorrected_energy"]
        corrections = d.get("corrections", None)
        parameters = d.get("parameters", None)
        entry_id = d.get("entry_id", None)

        return cls(defect, uncorrected_energy, corrections=corrections,
                   parameters=parameters, entry_id=entry_id)

    @property
    def site(self):
        return self.defect.site

    @property
    def multiplicity(self):
        return self.defect.multiplicity

    @property
    def charge(self):
        return self.defect.charge

    @property
    def energy(self):
        """
        Returns the *corrected* energy of the entry
        """
        return self.uncorrected_energy + np.sum(list(self.corrections.values()))

    @property
    def name(self):
        """
        Returms the defect name
        """
        return self.defect.name

    def copy(self):
        """
        Convenience method to get a copy of the DefectEntry.

        Returns:
            A copy of the DefectEntry.
        """
        defectentry_dict = self.as_dict()
        return DefectEntry.from_dict(defectentry_dict)

    def formation_energy(self, chemical_potentials=None, fermi_level=0):
        """
        Computes the formation energy for a defect taking into account a given chemical potential and fermi_level
        """
        chemical_potentials = chemical_potentials if chemical_potentials else {}

        chempot_correction = sum([
            chem_pot * (self.bulk_structure.composition[el] - self.defect.defect_composition[el])
            for el, chem_pot in chemical_potentials.items()
        ])

        formation_energy = self.energy + chempot_correction

        if "vbm" in self.parameters:
            formation_energy += self.charge * (self.parameters["vbm"] + fermi_level)
        else:
            formation_energy += self.charge * fermi_level

        return formation_energy

    def defect_concentration(self, chemical_potentials, temperature=300, fermi_level=0.0):
        """
        Get the defect concentration for a temperature and Fermi level.
        Args:
            temperature:
                the temperature in K
            fermi_level:
                the fermi level in eV (with respect to the VBM)
        Returns:
            defects concentration in cm^-3
        """
        n = self.multiplicity * 1e24 / self.defect.bulk_structure.volume
        conc = n * np.exp(-1.0 * self.formation_energy(chemical_potentials, fermi_level=fermi_level) /
                          (kb * temperature))

        return conc

    def as_dict(self):
        """
        Json-serializable dict representation of DefectEntry
        """
        d = {"@module": self.__class__.__module__,
             "@class": self.__class__.__name__,
             "defect": self.defect.as_dict(),
             "uncorrected_energy": self.uncorrected_energy,
             "corrections": self.corrections,
             "parameters": self.parameters,
             "entry_id": self.entry_id,
             "task_id": self.task_id}
        return d

    @classmethod
    def from_dict(cls, d):
        """
        Reconstitute a DefectEntry object from a dict representation created using
        as_dict().

        Args:
            d (dict): dict representation of DefectEntry.

        Returns:
            DefectEntry object
        """
        defect = MontyDecoder().process_decoded( d["defect"])
        uncorrected_energy = d["uncorrected_energy"]
        corrections = d.get("corrections", None)
        parameters = d.get("parameters", None)
        entry_id = d.get("entry_id", None)
        task_id = d.get("task_id", None)

        return cls(defect, uncorrected_energy, corrections=corrections,
                   parameters=parameters, entry_id=entry_id, task_id=task_id)

    def __repr__(self):
        """
        Human readable string representation of this entry
        """
        output = [
            # TODO: add defect.name abilities... maybe with composition?
            # "DefectEntry {} - {}".format(self.entry_id, self.defect.name), "Energy = {:.4f}".format(self.energy),
            "DefectEntry {} - {}".format(self.entry_id, "DEFECT"),
            "Energy = {:.4f}".format(self.energy),
            "Correction = {:.4f}".format(np.sum(list(self.corrections.values()))),
            "Parameters:"
        ]
        for k, v in self.parameters.items():
            output.append("\t{} = {}".format(k, v))
        return "\n".join(output)

    def __str__(self):
        return self.__repr__()

class DefectCorrection(MSONable):
    """
    A Correction class modeled off the computed entry correction format
    """

    @abstractmethod
    def get_correction(self, entry):
        """
        Returns correction for a single entry.

        Args:
            entry: A DefectEntry object.

        Returns:
            A single dictionary with the format
            correction_name: energy_correction

        Raises:
            CompatibilityError if entry is not compatible.
        """
        return

    def correct_entry(self, entry):
        """
        Corrects a single entry.

        Args:
            entry: A DefectEntry object.

        Returns:
            An processed entry.

        Raises:
            CompatibilityError if entry is not compatible.
        """
        entry.correction.update(self.get_correction(entry))
        return entry<|MERGE_RESOLUTION|>--- conflicted
+++ resolved
@@ -312,49 +312,6 @@
                                       site_properties = None) #remove all site_properties
         defect_structure.make_supercell(supercell)
 
-<<<<<<< HEAD
-        # consider modifying velocity property to make sure defect site is decorated
-        # consistently with bulk structure for final defect_structure
-        defect_properties = self.site.properties.copy()
-        if ('velocities' in self.bulk_structure.site_properties) and \
-            'velocities' not in defect_properties:
-            if all( vel == self.bulk_structure.site_properties['velocities'][0]
-                    for vel in self.bulk_structure.site_properties['velocities']):
-                defect_properties['velocities'] = self.bulk_structure.site_properties['velocities'][0]
-            else:
-                raise ValueError("No velocity property specified for defect site and "
-                                 "bulk_structure velocities are not homogeneous. Please specify this "
-                                 "property within the initialized defect_site object.")
-        elif ('velocities' in self.bulk_structure.site_properties) and \
-              'velocities' in defect_properties:
-            if type(self.bulk_structure.site_properties['velocities'][0]) != type( defect_properties['velocities']):
-                if all(vel == self.bulk_structure.site_properties['velocities'][0]
-                            for vel in self.bulk_structure.site_properties['velocities']):
-                    if self.bulk_structure.site_properties['velocities'][0] is None:
-                        if defect_properties['velocities'] == [ 0., 0., 0.]:
-                            defect_properties['velocities'] = None
-                        else:
-                            raise ValueError("Defect site object has a velocity of {} but bulk structure has [None,...] "
-                                             "for its velocities. Need to reinitialize bulk structure with "
-                                             "velocities desired with this defect site".format( defect_properties['velocities']))
-                    if defect_properties['velocities'] is None:
-                        if self.bulk_structure.site_properties['velocities'][0] == [ 0., 0., 0.]:
-                            defect_properties['velocities'] = [0., 0., 0.]
-                        else:
-                            raise ValueError("Defect site object has a velocity of None but bulk structure has non-zero velocities "
-                                             "for its velocities. Need to reinitialize bulk structure with "
-                                             "velocities desired with this defect site")
-                else:
-                    raise ValueError("Bulk velocities are not homogeneous and the defect velocity is of a different "
-                                     "type. Do not know how to rectify this... please reinitialize defect object.")
-            else:
-                raise ValueError("Velocity types {} and {} are not the same between bulk and defect and "
-                                 "bulk_structure velocities are not homogeneous, so I cannot rectify these velocities. "
-                                 "Please fix this property within the initialized defect_site object.".format(
-                    type(self.bulk_structure.site_properties['velocities'][0]), type( defect_properties['velocities'])))
-
-=======
->>>>>>> 2b11b6b3
         #create a trivial defect structure to find where supercell transformation moves the defect site
         struct_for_defect_site = Structure( self.bulk_structure.copy().lattice,
                                              [self.site.specie],
@@ -514,7 +471,8 @@
              "uncorrected_energy": self.uncorrected_energy,
              "corrections": self.corrections,
              "parameters": jsanitize(self.parameters, strict=True),
-             "entry_id": self.entry_id}
+             "entry_id": self.entry_id,
+             "task_id": self.task_id}
         return d
 
     @classmethod
@@ -532,9 +490,10 @@
         corrections = d.get("corrections", None)
         parameters = d.get("parameters", None)
         entry_id = d.get("entry_id", None)
+        task_id = d.get("task_id", None)
 
         return cls(defect, uncorrected_energy, corrections=corrections,
-                   parameters=parameters, entry_id=entry_id)
+                   parameters=parameters, entry_id=entry_id, task_id=task_id)
 
     @property
     def site(self):
@@ -608,42 +567,6 @@
                           (kb * temperature))
 
         return conc
-
-    def as_dict(self):
-        """
-        Json-serializable dict representation of DefectEntry
-        """
-        d = {"@module": self.__class__.__module__,
-             "@class": self.__class__.__name__,
-             "defect": self.defect.as_dict(),
-             "uncorrected_energy": self.uncorrected_energy,
-             "corrections": self.corrections,
-             "parameters": self.parameters,
-             "entry_id": self.entry_id,
-             "task_id": self.task_id}
-        return d
-
-    @classmethod
-    def from_dict(cls, d):
-        """
-        Reconstitute a DefectEntry object from a dict representation created using
-        as_dict().
-
-        Args:
-            d (dict): dict representation of DefectEntry.
-
-        Returns:
-            DefectEntry object
-        """
-        defect = MontyDecoder().process_decoded( d["defect"])
-        uncorrected_energy = d["uncorrected_energy"]
-        corrections = d.get("corrections", None)
-        parameters = d.get("parameters", None)
-        entry_id = d.get("entry_id", None)
-        task_id = d.get("task_id", None)
-
-        return cls(defect, uncorrected_energy, corrections=corrections,
-                   parameters=parameters, entry_id=entry_id, task_id=task_id)
 
     def __repr__(self):
         """
