--- conflicted
+++ resolved
@@ -322,11 +322,7 @@
         # consistently with bulk structure for final defect_structure
         defect_properties = self.site.properties.copy()
         if ('velocities' in self.bulk_structure.site_properties) and \
-<<<<<<< HEAD
-                ('velocities' not in defect_properties):
-=======
             'velocities' not in defect_properties:
->>>>>>> bade4d5b
             if all( vel == self.bulk_structure.site_properties['velocities'][0]
                     for vel in self.bulk_structure.site_properties['velocities']):
                 defect_properties['velocities'] = self.bulk_structure.site_properties['velocities'][0]
@@ -334,9 +330,8 @@
                 raise ValueError("No velocity property specified for defect site and "
                                  "bulk_structure velocities are not homogeneous. Please specify this "
                                  "property within the initialized defect_site object.")
-<<<<<<< HEAD
         elif ('velocities' in self.bulk_structure.site_properties) and \
-                ('velocities' in defect_properties):
+              'velocities' in defect_properties:
             if type(self.bulk_structure.site_properties['velocities'][0]) != type( defect_properties['velocities']):
                 if all(vel == self.bulk_structure.site_properties['velocities'][0]
                             for vel in self.bulk_structure.site_properties['velocities']):
@@ -363,9 +358,6 @@
                                  "Please fix this property within the initialized defect_site object.".format(
                     type(self.bulk_structure.site_properties['velocities'][0]), type( defect_properties['velocities'])))
 
-=======
->>>>>>> bade4d5b
-
         #create a trivial defect structure to find where supercell transformation moves the defect site
         site_properties_for_fake_struct = {prop: [val] for prop,val in defect_properties.items()}
         struct_for_defect_site = Structure( self.bulk_structure.copy().lattice,
