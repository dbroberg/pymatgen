--- conflicted
+++ resolved
@@ -12,11 +12,7 @@
 from monty.json import MSONable, MontyDecoder
 from monty.functools import lru_cache
 
-<<<<<<< HEAD
-from pymatgen.core import PeriodicSite, Structure
-=======
 from pymatgen.core.structure import Structure, PeriodicSite
->>>>>>> 484920cc
 from pymatgen.core.composition import Composition
 from pymatgen.symmetry.analyzer import SpacegroupAnalyzer
 from pymatgen.analysis.defects.utils import kb
@@ -46,12 +42,7 @@
             defect_site (Site): site for defect within structure
                 must have same lattice as structure
             charge: (int or float) defect charge
-<<<<<<< HEAD
-                default is zero, meaning no change to NELECT
-                 after defect is created in the structure
-=======
                 default is zero, meaning no change to NELECT after defect is created in the structure
->>>>>>> 484920cc
                 (assuming use_structure_charge=True in vasp input set)
         """
         self._structure = structure
@@ -287,44 +278,24 @@
             structure: Pymatgen Structure without any defects
             defect_site (Site): the site for the interstitial
             charge: (int or float) defect charge
-<<<<<<< HEAD
-                default is zero, meaning no change to NELECT
-                after defect is created in the structure
-                (assuming use_structure_charge=True in vasp input set)
-            site_name: allows user to give a unique name to
-                defect, since Wyckoff symbol/multiplicity is
-                insufficient to categorize the defect type
-                default is no name.
-=======
                 default is zero, meaning no change to NELECT after defect is created in the structure
                 (assuming use_structure_charge=True in vasp input set)
             site_name: allows user to give a unique name to defect, since Wyckoff symbol/multiplicity
                 is sometimes insufficient to categorize the defect type.
                  default is no name beyond multiplicity.
->>>>>>> 484920cc
             multiplicity (int): multiplicity of defect within
                 the supercell can be supplied by user. if not
                 specified, then space group symmetry is used
                 to generator interstitial sublattice
-<<<<<<< HEAD
-                NOTE: this will not work for complexes,
-=======
 
                 NOTE: multiplicity generation will not work for
                 interstitial complexes,
->>>>>>> 484920cc
                 where multiplicity may depend on additional
                 factors (ex. orientation etc.)
                 If defect is not a complex, then this
                 process will yield the correct multiplicity,
-<<<<<<< HEAD
-                provided that the defect does not relax
-                into a different position
-
-=======
                 provided that the defect does not undergo
                 significant relaxation.
->>>>>>> 484920cc
         """
         super().__init__(structure=structure, defect_site=defect_site, charge=charge)
         self._multiplicity = multiplicity
@@ -406,20 +377,6 @@
         Returns the multiplicity of a defect site within the structure (needed for concentration analysis)
         """
         if self._multiplicity is None:
-<<<<<<< HEAD
-            #generate multiplicity based on space group symmetry operations performed on defect coordinates
-            try:
-                d_structure = create_saturated_interstitial_structure(self)
-            except:
-                print('WARNING! Multiplicity was not able to be calculated adequately for interstitials... '
-                      'setting this to 1 and skipping for now...')
-                return 1
-
-            sga = SpacegroupAnalyzer( d_structure)
-            periodic_struc = sga.get_symmetrized_structure()
-            poss_deflist = sorted(
-                periodic_struc.get_sites_in_sphere(self.site.coords, 2, include_index=True), key=lambda x: x[1])
-=======
             # generate multiplicity based on space group symmetry operations performed on defect coordinates
             try:
                 d_structure = create_saturated_interstitial_structure(self)
@@ -433,15 +390,10 @@
             poss_deflist = sorted(
                 periodic_struc.get_sites_in_sphere(self.site.coords, 2, include_index=True),
                 key=lambda x: x[1])
->>>>>>> 484920cc
             defindex = poss_deflist[0][2]
 
             equivalent_sites = periodic_struc.find_equivalent_sites(periodic_struc[defindex])
             return len(equivalent_sites)
-<<<<<<< HEAD
-=======
-
->>>>>>> 484920cc
         else:
             return self._multiplicity
 
@@ -462,10 +414,7 @@
     sublattice for it based on the structure's space group.
     Useful for understanding multiplicity of an interstitial
     defect in thermodynamic analysis.
-<<<<<<< HEAD
-=======
-
->>>>>>> 484920cc
+
     NOTE: if large relaxation happens to interstitial or
         defect involves a complex then there maybe additional
         degrees of freedom that need to be considered for
@@ -482,11 +431,7 @@
     sga = SpacegroupAnalyzer( interstitial_def.bulk_structure.copy())
     sg_ops = sga.get_symmetry_operations( cartesian=True)
 
-<<<<<<< HEAD
     # copy bulk structure to make saturated interstitial structure out of
-=======
-     # copy bulk structure to make saturated interstitial structure out of
->>>>>>> 484920cc
     # artificially lower distance_tolerance to allow for distinct interstitials
     # with lower symmetry to be replicated - This is OK because one would never
     # actually use this structure for a practical calcualtion...
