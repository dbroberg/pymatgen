--- conflicted
+++ resolved
@@ -1343,10 +1343,6 @@
     invepsilon = np.linalg.inv(epsilon)
     rd_epsilon = np.sqrt(np.linalg.det(epsilon))
 
-<<<<<<< HEAD
-
-=======
->>>>>>> 7c7e2bd4
     #generate reciprocal vector set (for each prec_set)
     recip_set = [[] for prec in prec_set]
     recip_summation_values = [0. for prec in prec_set]
@@ -1372,10 +1368,6 @@
 
     recip_summation_values /= volume
 
-<<<<<<< HEAD
-
-=======
->>>>>>> 7c7e2bd4
     #generate real vector set (for each prec_set)
     real_set = [[] for prec in prec_set]
     real_summation_values = [0. for prec in prec_set]
@@ -1399,8 +1391,4 @@
 
     real_summation_values /= (4 * np.pi * rd_epsilon)
 
-<<<<<<< HEAD
-
-=======
->>>>>>> 7c7e2bd4
     return recip_set, recip_summation_values, real_set, real_summation_values
