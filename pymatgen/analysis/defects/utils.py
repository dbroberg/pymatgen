--- conflicted
+++ resolved
@@ -1388,11 +1388,7 @@
                             nmr = math.erfc(gamma * sqrt_loc_res)
                             real_summation_values[real_cut_ind] += nmr / sqrt_loc_res
 
-<<<<<<< HEAD
-    real_summation_values = np.array(real_summation_values)
-=======
     real_summation_values = np.array( real_summation_values)
->>>>>>> 2a0ed1dd
     real_summation_values /= (4 * np.pi * rd_epsilon)
 
     return recip_set, recip_summation_values, real_set, real_summation_values
