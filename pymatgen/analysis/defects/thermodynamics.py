--- conflicted
+++ resolved
@@ -11,14 +11,9 @@
 
 from pymatgen.analysis.structure_matcher import PointDefectComparator
 from pymatgen.electronic_structure.dos import FermiDos
-<<<<<<< HEAD
 from pymatgen.analysis.defects.core import DefectEntry, Vacancy, Substitution, Interstitial
 from pymatgen.analysis.structure_matcher import PointDefectComparator
 from pymatgen.symmetry.analyzer import SpacegroupAnalyzer
-=======
-from pymatgen.analysis.defects.core import DefectEntry
-from pymatgen.analysis.structure_matcher import PointDefectComparator
->>>>>>> 2a0ed1dd
 
 import matplotlib.pyplot as plt
 import matplotlib.cm as cm
@@ -87,42 +82,6 @@
         self.find_stable_charges()
         self.metadata = metadata
 
-
-    def as_dict(self):
-        """
-        Json-serializable dict representation of DefectPhaseDiagram
-        """
-        d = {"@module": self.__class__.__module__,
-             "@class": self.__class__.__name__,
-             "entries": [entry.as_dict() for entry in self.entries],
-             "vbm": self.vbm,
-             "band_gap": self.band_gap,
-             "filter_compatible": self.filter_compatible,
-             "metadata": self.metadata}
-        return d
-
-    @classmethod
-    def from_dict(cls, d):
-        """
-        Reconstitute a DefectPhaseDiagram object from a dict representation created using
-        as_dict().
-
-        Args:
-            d (dict): dict representation of DefectPhaseDiagram.
-
-        Returns:
-            DefectPhaseDiagram object
-        """
-        entries = [DefectEntry.from_dict(entry_dict) for entry_dict in d.get("entries")]
-        vbm = d["vbm"]
-        band_gap = d["band_gap"]
-        filter_compatible = d.get("filter_compatible", True)
-        metadata = d.get("metadata", {})
-        if 'entry_id' in d.keys() and 'entry_id' not in metadata:
-            metadata['entry_id'] = d['entry_id']
-
-        return cls(entries, vbm, band_gap, filter_compatible=filter_compatible,
-                   metadata=metadata)
 
     def as_dict(self):
         """
@@ -210,11 +169,7 @@
         all_eform = [one_def.formation_energy(fermi_level=self.band_gap/2.) for one_def in self.entries]
         min_y_lim = min(all_eform) - 30
         max_y_lim = max(all_eform) + 30
-<<<<<<< HEAD
         limits = [[-3, self.band_gap + 3], [min_y_lim, max_y_lim]]
-=======
-        limits = [[-1, self.band_gap + 1], [min_y_lim, max_y_lim]]
->>>>>>> 2a0ed1dd
 
         stable_entries = {}
         finished_charges = {}
@@ -428,11 +383,7 @@
                     # consider if transition level is within
                     # tolerance of band edges
                     suggest_bigger_supercell = True
-<<<<<<< HEAD
-                    for tl, chgset in self.transition_level_map.items():
-=======
                     for tl, chgset in self.transition_level_map[def_type].items():
->>>>>>> 2a0ed1dd
                         sorted_chgset = list(chgset)
                         sorted_chgset.sort(reverse=True)
                         if charge == sorted_chgset[0] and tl < tolerance:
@@ -447,7 +398,6 @@
 
         return recommendations
 
-<<<<<<< HEAD
     def get_transition_level(self, defect_name, q1, q2):
         """
         Solves for the transition level (relative to VBM = 0.) for two charge states.
@@ -466,18 +416,12 @@
 
         return - (ef1 - ef2) / float(q1 - q2)
 
-=======
->>>>>>> 2a0ed1dd
     def solve_for_fermi_energy(self, temperature, chemical_potentials, bulk_dos):
         """
         Solve for the Fermi energy self-consistently as a function of T
         Observations are Defect concentrations, electron and hole conc
         Args:
-<<<<<<< HEAD
             temperature: Temperature (in Kelvin) to equilibrate fermi energies for
-=======
-            temperature: Temperature to equilibrate fermi energies for
->>>>>>> 2a0ed1dd
             chemical_potentials: dict of chemical potentials to use for calculation fermi level
             bulk_dos: bulk system dos (pymatgen Dos object)
         Returns:
@@ -516,10 +460,6 @@
 
         return bisect(_get_total_q, -1., self.band_gap + 1.)
 
-<<<<<<< HEAD
-=======
-
->>>>>>> 2a0ed1dd
     def solve_for_non_equilibrium_fermi_energy(self, temperature, quench_temperature,
                                                chemical_potentials, bulk_dos):
         """
@@ -766,7 +706,6 @@
         if saved:
             plt.savefig(str(title) + "FreyplnravgPlot.pdf")
         else:
-<<<<<<< HEAD
             return plt
 
     def get_stoichiometry(self, chemical_potentials, temperature, fermi_level, force_intrinsic = False, high_prec = True):
@@ -853,7 +792,4 @@
                 print("{} had stoich diff = {}".format(k, diff_val))
 
         out_stoich = {Element(elt): v for elt,v in out_stoich.items()}
-        return out_stoich
-=======
-            return plt
->>>>>>> 2a0ed1dd
+        return out_stoich