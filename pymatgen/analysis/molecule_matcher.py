--- conflicted
+++ resolved
@@ -289,7 +289,6 @@
         if vmol.NumAtoms() < 3:
             for symm in eq_atoms:
                 c1x, c1y, c1z = self._group_centroid(mol, ilabels, symm)
-<<<<<<< HEAD
                 min_distance = float("inf")
                 for i in range(1, vmol.NumAtoms()+1):
                     va = vmol.GetAtom(i)
@@ -297,56 +296,6 @@
                     if distance < min_distance:
                         min_distance = distance
                 if min_distance > 0.2:
-=======
-                a1 = vmol.NewAtom()
-                a1.SetAtomicNum(9)
-                a1.SetVector(c1x, c1y, c1z)
-
-        # if no enough point, add the farthest atom to centriod of the first
-        # equivalent atoms group
-        if vmol.NumAtoms() < 3:
-            if len(ilabels) == 0:  # more than 1 non-hydrogen molecule
-                symm = eq_atoms[farthest_group_idx-1]
-
-                orig_farthest_idx = ilabels[symm[0]-1]
-                farthest_distance = 0.0
-                c1x, c1y, c1z = self._group_centroid(mol, ilabels, symm)
-                for i in symm:
-                    orig_idx = ilabels[i-1]
-                    oa1 = mol.GetAtom(orig_idx)
-                    current_distance = math.sqrt((c1x - float(oa1.x())) ** 2 +
-                                                 (c1y - float(oa1.y())) ** 2 +
-                                                 (c1z - float(oa1.z())) ** 2)
-                    if current_distance > farthest_distance:
-                        farthest_distance = current_distance
-                        orig_farthest_idx = orig_idx
-                a1 = vmol.NewAtom()
-                a1.SetAtomicNum(9)
-                a1.SetVector(mol.GetAtom(orig_farthest_idx).GetVector())
-                orig_last_idx = orig_farthest_idx
-
-            if vmol.NumAtoms() < 3:
-                # only 1 symm group in the original molecule
-                # find a nearest atom connected to the last atom
-                # all other atoms are hydrogen, a hydrogen can't connect two
-                # atoms so they must be bonded to each other
-                if len(ilabels) > 1:
-                    if vmol.NumAtoms() != 2:
-                        raise Exception("Design Error! No enough atoms")
-                    orig_nearest_idx = ilabels[eq_atoms[0][0]-1]
-                    nearest_distance = float("inf")
-                    for symm in eq_atoms:
-                        for i in symm:
-                            orig_idx = ilabels[i-1]
-                            oa1 = mol.GetAtom(orig_idx)
-                            if oa1.IsConnected(mol.GetAtom(orig_last_idx)) \
-                                    and (orig_idx != orig_last_idx):
-                                current_distance = oa1.GetDistance(
-                                    orig_last_idx)
-                                if current_distance < nearest_distance:
-                                    nearest_distance = current_distance
-                                    orig_nearest_idx = orig_idx
->>>>>>> e90fb571
                     a1 = vmol.NewAtom()
                     a1.SetAtomicNum(9)
                     a1.SetVector(c1x, c1y, c1z)
