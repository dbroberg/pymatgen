# coding: utf-8
# Copyright (c) Pymatgen Development Team.
# Distributed under the terms of the MIT License.


import sys
import itertools
import json
import re
import warnings
from time import sleep

from monty.json import MontyDecoder, MontyEncoder

from copy import deepcopy

from pymatgen import SETTINGS

from pymatgen.core.composition import Composition
from pymatgen.core.periodic_table import Element
from pymatgen.core.structure import Structure

from pymatgen.entries.computed_entries import ComputedEntry, \
    ComputedStructureEntry
from pymatgen.entries.exp_entries import ExpEntry

from pymatgen.symmetry.analyzer import SpacegroupAnalyzer

from pymatgen.util.sequence import get_chunks, PBar

"""
This module provides classes to interface with the Materials Project REST
API v2 to enable the creation of data structures and pymatgen objects using
Materials Project data.

To make use of the Materials API, you need to be a registered user of the
Materials Project, and obtain an API key by going to your dashboard at
https://www.materialsproject.org/dashboard.
"""

__author__ = "Shyue Ping Ong, Shreyas Cholia"
__credits__ = "Anubhav Jain"
__copyright__ = "Copyright 2012, The Materials Project"
__version__ = "1.0"
__maintainer__ = "Shyue Ping Ong"
__email__ = "shyuep@gmail.com"
__date__ = "Feb 22, 2013"


class MPRester:
    """
    A class to conveniently interface with the Materials Project REST
    interface. The recommended way to use MPRester is with the "with" context
    manager to ensure that sessions are properly closed after usage::

        with MPRester("API_KEY") as m:
            do_something

    MPRester uses the "requests" package, which provides for HTTP connection
    pooling. All connections are made via https for security.

    .. note::

        The Materials Project recently switched to using string ids with a
        "mp-" prefix for greater flexibility going forward. The MPRester
        should still work as intended if you provide the proper string ids.

    Args:
        api_key (str): A String API key for accessing the MaterialsProject
            REST interface. Please obtain your API key at
            https://www.materialsproject.org/dashboard. If this is None,
            the code will check if there is a "PMG_MAPI_KEY" setting.
            If so, it will use that environment variable. This makes
            easier for heavy users to simply add this environment variable to
            their setups and MPRester can then be called without any arguments.
        endpoint (str): Url of endpoint to access the MaterialsProject REST
            interface. Defaults to the standard Materials Project REST
<<<<<<< HEAD
            address at "https://www.materialsproject.org/rest/v2", but
=======
            address at "https://materialsproject.org/rest/v2", but
>>>>>>> 7c7e2bd4
            can be changed to other urls implementing a similar interface.
    """

    supported_properties = ("energy", "energy_per_atom", "volume",
                            "formation_energy_per_atom", "nsites",
                            "unit_cell_formula", "pretty_formula",
                            "is_hubbard", "elements", "nelements",
                            "e_above_hull", "hubbards", "is_compatible",
                            "spacegroup", "task_ids", "band_gap", "density",
                            "icsd_id", "icsd_ids", "cif", "total_magnetization",
                            "material_id", "oxide_type", "tags", "elasticity")

    supported_task_properties = ("energy", "energy_per_atom", "volume",
                                 "formation_energy_per_atom", "nsites",
                                 "unit_cell_formula", "pretty_formula",
                                 "is_hubbard",
                                 "elements", "nelements", "e_above_hull",
                                 "hubbards",
                                 "is_compatible", "spacegroup",
                                 "band_gap", "density", "icsd_id", "cif")

    def __init__(self, api_key=None, endpoint=None):
        if api_key is not None:
            self.api_key = api_key
        else:
            self.api_key = SETTINGS.get("PMG_MAPI_KEY", "")
        if endpoint is not None:
            self.preamble = endpoint
        else:
            self.preamble = SETTINGS.get("PMG_MAPI_ENDPOINT",
<<<<<<< HEAD
                                         "https://www.materialsproject.org/rest/v2")
=======
                                         "https://materialsproject.org/rest/v2")
>>>>>>> 7c7e2bd4
        import requests
        if sys.version_info[0] < 3:
            try:
                from pybtex import __version__
            except ImportError:
                warnings.warn("If you query for structure data encoded using MP's "
                              "Structure Notation Language (SNL) format and you use "
                              "`mp_decode=True` (the default) for MPRester queries, "
                              "you should install dependencies via "
                              "`pip install pymatgen[matproj.snl]`.")
        self.session = requests.Session()
        self.session.headers = {"x-api-key": self.api_key}

    def __enter__(self):
        """
        Support for "with" context.
        """
        return self

    def __exit__(self, exc_type, exc_val, exc_tb):
        """
        Support for "with" context.
        """
        self.session.close()

    def _make_request(self, sub_url, payload=None, method="GET",
                      mp_decode=True):
        response = None
        url = self.preamble + sub_url
        try:
            if method == "POST":
                response = self.session.post(url, data=payload, verify=True)
            else:
                response = self.session.get(url, params=payload, verify=True)
            if response.status_code in [200, 400]:
                if mp_decode:
                    data = json.loads(response.text, cls=MontyDecoder)
                else:
                    data = json.loads(response.text)
                if data["valid_response"]:
                    if data.get("warning"):
                        warnings.warn(data["warning"])
                    return data["response"]
                else:
                    raise MPRestError(data["error"])

            raise MPRestError("REST query returned with error status code {}"
                              .format(response.status_code))

        except Exception as ex:
            msg = "{}. Content: {}".format(str(ex), response.content) \
                if hasattr(response, "content") else str(ex)
            raise MPRestError(msg)

    def get_materials_id_from_task_id(self, task_id):
        """
        Returns a new MP materials id from a task id (which can be
        equivalent to an old materials id)

        Args:
            task_id (str): A task id.

        Returns:
            materials_id (str)
        """
        return self._make_request("/materials/mid_from_tid/%s" % task_id)

    def get_materials_id_references(self, material_id):
        """
        Returns all references for a materials id.

        Args:
            material_id (str): A material id.

        Returns:
            BibTeX (str)
        """
        return self._make_request("/materials/%s/refs" % material_id)

    def get_data(self, chemsys_formula_id, data_type="vasp", prop=""):
        """
        Flexible method to get any data using the Materials Project REST
        interface. Generally used by other methods for more specific queries.

        Format of REST return is *always* a list of dict (regardless of the
        number of pieces of data returned. The general format is as follows:

        [{"material_id": material_id, "property_name" : value}, ...]

        Args:
            chemsys_formula_id (str): A chemical system (e.g., Li-Fe-O),
                or formula (e.g., Fe2O3) or materials_id (e.g., mp-1234).
            data_type (str): Type of data to return. Currently can either be
                "vasp" or "exp".
            prop (str): Property to be obtained. Should be one of the
                MPRester.supported_task_properties. Leave as empty string for a
                general list of useful properties.
        """
        sub_url = "/materials/%s/%s" % (chemsys_formula_id, data_type)
        if prop:
            sub_url += "/" + prop
        return self._make_request(sub_url)

    def get_materials_ids(self, chemsys_formula):
        """
        Get all materials ids for a formula or chemsys.

        Args:
            chemsys_formula (str): A chemical system (e.g., Li-Fe-O),
                or formula (e.g., Fe2O3).

        Returns:
            ([str]) List of all materials ids.
        """
        return self._make_request("/materials/%s/mids" % chemsys_formula,
                                  mp_decode=False)

    def get_doc(self, materials_id):
        """
        Get the entire data document for one materials id. Use this judiciously.

        Args:
            materials_id (str): E.g., mp-1143 for Al2O3

        Returns:
            Dict of json document of all data that is displayed on a materials
            details page.
        """
        return self._make_request("/materials/%s/doc" % materials_id,
                                  mp_decode=False)

    def get_task_data(self, chemsys_formula_id, prop=""):
        """
        Flexible method to get any data using the Materials Project REST
        interface. Generally used by other methods for more specific queries.
        Unlike the :func:`get_data`_, this method queries the task collection
        for specific run information.

        Format of REST return is *always* a list of dict (regardless of the
        number of pieces of data returned. The general format is as follows:

        [{"material_id": material_id, "property_name" : value}, ...]

        Args:
            chemsys_formula_id (str): A chemical system (e.g., Li-Fe-O),
                or formula (e.g., Fe2O3) or materials_id (e.g., mp-1234).
            prop (str): Property to be obtained. Should be one of the
                MPRester.supported_properties. Leave as empty string for a
                general list of useful properties.
        """
        sub_url = "/tasks/%s" % chemsys_formula_id
        if prop:
            sub_url += "/" + prop
        return self._make_request(sub_url)

    def get_structures(self, chemsys_formula_id, final=True):
        """
        Get a list of Structures corresponding to a chemical system, formula,
        or materials_id.

        Args:
            chemsys_formula_id (str): A chemical system (e.g., Li-Fe-O),
                or formula (e.g., Fe2O3) or materials_id (e.g., mp-1234).
            final (bool): Whether to get the final structure, or the initial
                (pre-relaxation) structure. Defaults to True.

        Returns:
            List of Structure objects.
        """
        prop = "final_structure" if final else "initial_structure"
        data = self.get_data(chemsys_formula_id, prop=prop)
        return [d[prop] for d in data]

    def find_structure(self, filename_or_structure):
        """
        Finds matching structures on the Materials Project site.

        Args:
            filename_or_structure: filename or Structure object

        Returns:
            A list of matching structures.

        Raises:
            MPRestError
        """
        try:
            if isinstance(filename_or_structure, str):
                s = Structure.from_file(filename_or_structure)
            elif isinstance(filename_or_structure, Structure):
                s = filename_or_structure
            else:
                raise MPRestError("Provide filename or Structure object.")
            payload = {'structure': json.dumps(s.as_dict(), cls=MontyEncoder)}
            response = self.session.post(
                '{}/find_structure'.format(self.preamble), data=payload
            )
            if response.status_code in [200, 400]:
                resp = json.loads(response.text, cls=MontyDecoder)
                if resp['valid_response']:
                    return resp['response']
                else:
                    raise MPRestError(resp["error"])
            raise MPRestError("REST error with status code {} and error {}"
                              .format(response.status_code, response.text))
        except Exception as ex:
            raise MPRestError(str(ex))

    def get_entries(self, chemsys_formula_id_criteria, compatible_only=True,
                    inc_structure=None, property_data=None,
                    conventional_unit_cell=False, sort_by_e_above_hull=False):
        """
        Get a list of ComputedEntries or ComputedStructureEntries corresponding
        to a chemical system, formula, or materials_id or full criteria.

        Args:
            chemsys_formula_id_criteria (str/dict): A chemical system
                (e.g., Li-Fe-O), or formula (e.g., Fe2O3) or materials_id
                (e.g., mp-1234) or full Mongo-style dict criteria.
            compatible_only (bool): Whether to return only "compatible"
                entries. Compatible entries are entries that have been
                processed using the MaterialsProjectCompatibility class,
                which performs adjustments to allow mixing of GGA and GGA+U
                calculations for more accurate phase diagrams and reaction
                energies.
            inc_structure (str): If None, entries returned are
                ComputedEntries. If inc_structure="initial",
                ComputedStructureEntries with initial structures are returned.
                Otherwise, ComputedStructureEntries with final structures
                are returned.
            property_data (list): Specify additional properties to include in
                entry.data. If None, no data. Should be a subset of
                supported_properties.
            conventional_unit_cell (bool): Whether to get the standard
                conventional unit cell
            sort_by_e_above_hull (bool): Whether to sort the list of entries by
                e_above_hull (will query e_above_hull as a property_data if True).

        Returns:
            List of ComputedEntry or ComputedStructureEntry objects.
        """
        # TODO: This is a very hackish way of doing this. It should be fixed
        # on the REST end.
        params = ["run_type", "is_hubbard", "pseudo_potential", "hubbards",
                  "potcar_symbols", "oxide_type"]
        props = ["energy", "unit_cell_formula", "task_id"] + params
        if sort_by_e_above_hull:
            if property_data and "e_above_hull" not in property_data:
                property_data.append("e_above_hull")
            elif not property_data:
                property_data = ["e_above_hull"]
        if property_data:
            props += property_data
        if inc_structure:
            if inc_structure == "initial":
                props.append("initial_structure")
            else:
                props.append("structure")

        if not isinstance(chemsys_formula_id_criteria, dict):
            criteria = MPRester.parse_criteria(chemsys_formula_id_criteria)
        else:
            criteria = chemsys_formula_id_criteria
        data = self.query(criteria, props)
        
        entries = []
        for d in data:
            d["potcar_symbols"] = [
                "%s %s" % (d["pseudo_potential"]["functional"], l)
                for l in d["pseudo_potential"]["labels"]]
            data = {"oxide_type": d["oxide_type"]}
            if property_data:
                data.update({k: d[k] for k in property_data})
            if not inc_structure:
                e = ComputedEntry(d["unit_cell_formula"], d["energy"],
                                  parameters={k: d[k] for k in params},
                                  data=data,
                                  entry_id=d["task_id"])

            else:
                prim = d["initial_structure"] if inc_structure == "initial" \
                    else d["structure"]
                if conventional_unit_cell:
                    s = SpacegroupAnalyzer(prim).get_conventional_standard_structure()
                    energy = d["energy"] * (len(s) / len(prim))
                else:
                    s = prim.copy()
                    energy = d["energy"]
                e = ComputedStructureEntry(
                    s, energy,
                    parameters={k: d[k] for k in params},
                    data=data,
                    entry_id=d["task_id"])
            entries.append(e)
        if compatible_only:
            from pymatgen.entries.compatibility import \
                MaterialsProjectCompatibility
            entries = MaterialsProjectCompatibility().process_entries(entries)
        if sort_by_e_above_hull:
            entries = sorted(entries, key=lambda entry: entry.data["e_above_hull"])
        return entries

    def get_pourbaix_entries(self, chemsys):
        """
        A helper function to get all entries necessary to generate
        a pourbaix diagram from the rest interface.

        Args:
            chemsys ([str]): A list of elements comprising the chemical
                system, e.g. ['Li', 'Fe']
        """
        from pymatgen.analysis.pourbaix_diagram import PourbaixEntry, IonEntry
        from pymatgen.analysis.phase_diagram import PhaseDiagram
        from pymatgen.core.ion import Ion
        from pymatgen.entries.compatibility import \
            MaterialsProjectAqueousCompatibility

        pbx_entries = []

        # Get ion entries first, because certain ions have reference
        # solids that aren't necessarily in the chemsys (Na2SO4)
        url = '/pourbaix_diagram/reference_data/' + '-'.join(chemsys)
        ion_data = self._make_request(url)
        ion_ref_comps = [Composition(d['Reference Solid']) for d in ion_data]
        ion_ref_elts = list(itertools.chain.from_iterable(
            i.elements for i in ion_ref_comps))
        ion_ref_entries = self.get_entries_in_chemsys(
            list(set([str(e) for e in ion_ref_elts] + ['O', 'H'])),
            property_data=['e_above_hull'], compatible_only=False)
        compat = MaterialsProjectAqueousCompatibility("Advanced")
        ion_ref_entries = compat.process_entries(ion_ref_entries)
        ion_ref_pd = PhaseDiagram(ion_ref_entries)

        # position the ion energies relative to most stable reference state
        for n, i_d in enumerate(ion_data):
            ion_entry = IonEntry(Ion.from_formula(i_d['Name']), i_d['Energy'])
            refs = [e for e in ion_ref_entries
                    if e.composition.reduced_formula == i_d['Reference Solid']]
            if not refs:
                raise ValueError("Reference solid not contained in entry list")
            stable_ref = sorted(refs, key=lambda x: x.data['e_above_hull'])[0]
            rf = stable_ref.composition.get_reduced_composition_and_factor()[1]
            solid_diff = ion_ref_pd.get_form_energy(stable_ref) \
                         - i_d['Reference solid energy'] * rf
            elt = i_d['Major_Elements'][0]
            correction_factor = ion_entry.ion.composition[elt] \
                                / stable_ref.composition[elt]
            ion_entry.energy += solid_diff * correction_factor
            pbx_entries.append(PourbaixEntry(ion_entry, 'ion-{}'.format(n)))

        # Construct the solid pourbaix entries from filtered ion_ref entries
        extra_elts = set(ion_ref_elts) - {Element(s) for s in chemsys} \
                     - {Element('H'), Element('O')}
        for entry in ion_ref_entries:
            entry_elts = set(entry.composition.elements)
            # Ensure no OH chemsys or extraneous elements from ion references
            if not (entry_elts <= {Element('H'), Element('O')} or \
                            extra_elts.intersection(entry_elts)):
                # replace energy with formation energy, use dict to
                # avoid messing with the ion_ref_pd and to keep all old params
                form_e = ion_ref_pd.get_form_energy(entry)
                new_entry = deepcopy(entry)
                new_entry.uncorrected_energy = form_e
                new_entry.correction = 0.0
                pbx_entry = PourbaixEntry(new_entry)
                pbx_entries.append(pbx_entry)

        return pbx_entries

    def get_structure_by_material_id(self, material_id, final=True,
                                     conventional_unit_cell=False):
        """
        Get a Structure corresponding to a material_id.

        Args:
            material_id (str): Materials Project material_id (a string,
                e.g., mp-1234).
            final (bool): Whether to get the final structure, or the initial
                (pre-relaxation) structure. Defaults to True.
            conventional_unit_cell (bool): Whether to get the standard
                conventional unit cell

        Returns:
            Structure object.
        """
        prop = "final_structure" if final else "initial_structure"
        data = self.get_data(material_id, prop=prop)
        if conventional_unit_cell:
            data[0][prop] = SpacegroupAnalyzer(data[0][prop]). \
                get_conventional_standard_structure()
        return data[0][prop]

    def get_entry_by_material_id(self, material_id, compatible_only=True,
                                 inc_structure=None, property_data=None,
                                 conventional_unit_cell=False):
        """
        Get a ComputedEntry corresponding to a material_id.

        Args:
            material_id (str): Materials Project material_id (a string,
                e.g., mp-1234).
            compatible_only (bool): Whether to return only "compatible"
                entries. Compatible entries are entries that have been
                processed using the MaterialsProjectCompatibility class,
                which performs adjustments to allow mixing of GGA and GGA+U
                calculations for more accurate phase diagrams and reaction
                energies.
            inc_structure (str): If None, entries returned are
                ComputedEntries. If inc_structure="final",
                ComputedStructureEntries with final structures are returned.
                Otherwise, ComputedStructureEntries with initial structures
                are returned.
            property_data (list): Specify additional properties to include in
                entry.data. If None, no data. Should be a subset of
                supported_properties.
            conventional_unit_cell (bool): Whether to get the standard
                conventional unit cell

        Returns:
            ComputedEntry or ComputedStructureEntry object.
        """
        data = self.get_entries(material_id, compatible_only=compatible_only,
                                inc_structure=inc_structure,
                                property_data=property_data,
                                conventional_unit_cell=conventional_unit_cell)
        return data[0]

    def get_dos_by_material_id(self, material_id):
        """
        Get a Dos corresponding to a material_id.

        Args:
            material_id (str): Materials Project material_id (a string,
                e.g., mp-1234).

        Returns:
            A Dos object.
        """
        data = self.get_data(material_id, prop="dos")
        return data[0]["dos"]

    def get_bandstructure_by_material_id(self, material_id, line_mode=True):
        """
        Get a BandStructure corresponding to a material_id.

        Args:
            material_id (str): Materials Project material_id.
            line_mode (bool): If True, fetch a BandStructureSymmLine object
                (default). If False, return the uniform band structure.

        Returns:
            A BandStructure object.
        """
        prop = "bandstructure" if line_mode else "bandstructure_uniform"
        data = self.get_data(material_id, prop=prop)
        return data[0][prop]

    def get_phonon_dos_by_material_id(self, material_id):
        """
        Get phonon density of states data corresponding to a material_id.

        Args:
            material_id (str): Materials Project material_id.

        Returns:
            ﻿CompletePhononDos: A phonon DOS object.
        """
        return self._make_request("/materials/{}/phonondos".format(material_id))

    def get_phonon_bandstructure_by_material_id(self, material_id):
        """
        Get phonon dispersion data corresponding to a material_id.

        Args:
            material_id (str): Materials Project material_id.

        Returns:
            PhononBandStructureSymmLine: A phonon band structure.
        """
        return self._make_request("/materials/{}/phononbs".format(material_id))

    def get_phonon_ddb_by_material_id(self, material_id):
        """
        Get ABINIT Derivative Data Base (DDB) output for phonon calculations.

        Args:
            material_id (str): Materials Project material_id.

        Returns:
            str: ABINIT DDB file as a string.
        """
        return self._make_request("/materials/{}/abinit_ddb"
                                  .format(material_id))

    def get_entries_in_chemsys(self, elements, compatible_only=True,
                               inc_structure=None, property_data=None,
                               conventional_unit_cell=False):
        """
        Helper method to get a list of ComputedEntries in a chemical system.
        For example, elements = ["Li", "Fe", "O"] will return a list of all
        entries in the Li-Fe-O chemical system, i.e., all LixOy,
        FexOy, LixFey, LixFeyOz, Li, Fe and O phases. Extremely useful for
        creating phase diagrams of entire chemical systems.

        Args:
            elements ([str]): List of element symbols, e.g., ["Li", "Fe",
                "O"].
            compatible_only (bool): Whether to return only "compatible"
                entries. Compatible entries are entries that have been
                processed using the MaterialsProjectCompatibility class,
                which performs adjustments to allow mixing of GGA and GGA+U
                calculations for more accurate phase diagrams and reaction
                energies.
            inc_structure (str): If None, entries returned are
                ComputedEntries. If inc_structure="final",
                ComputedStructureEntries with final structures are returned.
                Otherwise, ComputedStructureEntries with initial structures
                are returned.
            property_data (list): Specify additional properties to include in
                entry.data. If None, no data. Should be a subset of
                supported_properties.
            conventional_unit_cell (bool): Whether to get the standard
                conventional unit cell

        Returns:
            List of ComputedEntries.
        """
        entries = []
        for i in range(len(elements)):
            for els in itertools.combinations(elements, i + 1):
                entries.extend(
                    self.get_entries(
                        "-".join(els), compatible_only=compatible_only,
                        inc_structure=inc_structure,
                        property_data=property_data,
                        conventional_unit_cell=conventional_unit_cell))
        return entries

    def get_exp_thermo_data(self, formula):
        """
        Get a list of ThermoData objects associated with a formula using the
        Materials Project REST interface.

        Args:
            formula (str): A formula to search for.

        Returns:
            List of ThermoData objects.
        """
        return self.get_data(formula, data_type="exp")

    def get_exp_entry(self, formula):
        """
        Returns an ExpEntry object, which is the experimental equivalent of a
        ComputedEntry and can be used for analyses using experimental data.

        Args:
            formula (str): A formula to search for.

        Returns:
            An ExpEntry object.
        """

        return ExpEntry(Composition(formula),
                        self.get_exp_thermo_data(formula))

    def query(self, criteria, properties, chunk_size=500, max_tries_per_chunk=5,
              mp_decode=True):
        """

        Performs an advanced query using MongoDB-like syntax for directly
        querying the Materials Project database. This allows one to perform
        queries which are otherwise too cumbersome to perform using the standard
        convenience methods.

        Please consult the Materials API documentation at
        https://github.com/materialsproject/mapidoc, which provides a
        comprehensive explanation of the document schema used in the Materials
        Project (supported criteria and properties) and guidance on how best to
        query for the relevant information you need.

        For queries that request data on more than CHUNK_SIZE materials at once,
        this method will chunk a query by first retrieving a list of material
        IDs that satisfy CRITERIA, and then merging the criteria with a
        restriction to one chunk of materials at a time of size CHUNK_SIZE. You
        can opt out of this behavior by setting CHUNK_SIZE=0. To guard against
        intermittent server errors in the case of many chunks per query,
        possibly-transient server errors will result in re-trying a give chunk
        up to MAX_TRIES_PER_CHUNK times.

        Args:
            criteria (str/dict): Criteria of the query as a string or
                mongo-style dict.

                If string, it supports a powerful but simple string criteria.
                E.g., "Fe2O3" means search for materials with reduced_formula
                Fe2O3. Wild cards are also supported. E.g., "\\*2O" means get
                all materials whose formula can be formed as \\*2O, e.g.,
                Li2O, K2O, etc.

                Other syntax examples:
                mp-1234: Interpreted as a Materials ID.
                Fe2O3 or \\*2O3: Interpreted as reduced formulas.
                Li-Fe-O or \\*-Fe-O: Interpreted as chemical systems.

                You can mix and match with spaces, which are interpreted as
                "OR". E.g. "mp-1234 FeO" means query for all compounds with
                reduced formula FeO or with materials_id mp-1234.

                Using a full dict syntax, even more powerful queries can be
                constructed. For example, {"elements":{"$in":["Li",
                "Na", "K"], "$all": ["O"]}, "nelements":2} selects all Li, Na
                and K oxides. {"band_gap": {"$gt": 1}} selects all materials
                with band gaps greater than 1 eV.
            properties (list): Properties to request for as a list. For
                example, ["formula", "formation_energy_per_atom"] returns
                the formula and formation energy per atom.
            chunk_size (int): Number of materials for which to fetch data at a
                time. More data-intensive properties may require smaller chunk
                sizes. Use chunk_size=0 to force no chunking -- this is useful
                when fetching only properties such as 'material_id'.
            max_tries_per_chunk (int): How many times to re-try fetching a given
                chunk when the server gives a 5xx error (e.g. a timeout error).
            mp_decode (bool): Whether to do a decoding to a Pymatgen object
                where possible. In some cases, it might be useful to just get
                the raw python dict, i.e., set to False.

        Returns:
            List of results. E.g.,
            [{u'formula': {u'O': 1, u'Li': 2.0}},
            {u'formula': {u'Na': 2.0, u'O': 2.0}},
            {u'formula': {u'K': 1, u'O': 3.0}},
            ...]
        """
        if not isinstance(criteria, dict):
            criteria = self.parse_criteria(criteria)
        payload = {"criteria": json.dumps(criteria),
                   "properties": json.dumps(properties)}
        if chunk_size == 0:
            return self._make_request(
                "/query", payload=payload, method="POST", mp_decode=mp_decode)

        count_payload = payload.copy()
        count_payload["options"] = json.dumps({"count_only": True})
        num_results = self._make_request(
            "/query", payload=count_payload, method="POST")
        if num_results <= chunk_size:
            return self._make_request(
                "/query", payload=payload, method="POST", mp_decode=mp_decode)

        data = []
        mids = [d["material_id"] for d in
                self.query(criteria, ["material_id"], chunk_size=0)]
        chunks = get_chunks(mids, size=chunk_size)
        progress_bar = PBar(total=len(mids))
        for chunk in chunks:
            chunk_criteria = criteria.copy()
            chunk_criteria.update({"material_id": {"$in": chunk}})
            num_tries = 0
            while num_tries < max_tries_per_chunk:
                try:
                    data.extend(self.query(chunk_criteria, properties,
                                           chunk_size=0, mp_decode=mp_decode))
                    break
                except MPRestError as e:
                    match = re.search("error status code (\d+)", e.message)
                    if match:
                        if not match.group(1).startswith("5"):
                            raise e
                        else:  # 5xx error. Try again
                            num_tries += 1
                            print(
                                "Unknown server error. Trying again in five "
                                "seconds (will try at most {} times)...".format(
                                    max_tries_per_chunk))
                            sleep(5)
            progress_bar.update(len(chunk))
        return data

    def submit_structures(self, structures, authors, projects=None,
                          references='', remarks=None, data=None,
                          histories=None, created_at=None):
        """
        Submits a list of structures to the Materials Project as SNL files.
        The argument list mirrors the arguments for the StructureNL object,
        except that a list of structures with the same metadata is used as an
        input.

        .. note::

            As of now, this MP REST feature is open only to a select group of
            users. Opening up submissions to all users is being planned for
            the future.

        Args:
            structures: A list of Structure objects
            authors (list): List of {"name":'', "email":''} dicts,
                *list* of Strings as 'John Doe <johndoe@gmail.com>',
                or a single String with commas separating authors
            projects ([str]): List of Strings ['Project A', 'Project B'].
                This applies to all structures.
            references (str): A String in BibTeX format. Again, this applies to
                all structures.
            remarks ([str]): List of Strings ['Remark A', 'Remark B']
            data ([dict]): A list of free form dict. Namespaced at the root
                level with an underscore, e.g. {"_materialsproject":<custom
                data>}. The length of data should be the same as the list of
                structures if not None.
            histories: List of list of dicts - [[{'name':'', 'url':'',
                'description':{}}], ...] The length of histories should be the
                same as the list of structures if not None.
            created_at (datetime): A datetime object

        Returns:
            A list of inserted submission ids.
        """
        from pymatgen.util.provenance import StructureNL
        snl_list = StructureNL.from_structures(structures, authors, projects,
                                               references, remarks, data,
                                               histories, created_at)
        self.submit_snl(snl_list)

    def submit_snl(self, snl):
        """
        Submits a list of StructureNL to the Materials Project site.

        .. note::

            As of now, this MP REST feature is open only to a select group of
            users. Opening up submissions to all users is being planned for
            the future.

        Args:
            snl (StructureNL/[StructureNL]): A single StructureNL, or a list
            of StructureNL objects

        Returns:
            A list of inserted submission ids.

        Raises:
            MPRestError
        """
        try:
            snl = snl if isinstance(snl, list) else [snl]
            jsondata = [s.as_dict() for s in snl]
            payload = {"snl": json.dumps(jsondata, cls=MontyEncoder)}
            response = self.session.post("{}/snl/submit".format(self.preamble),
                                         data=payload)
            if response.status_code in [200, 400]:
                resp = json.loads(response.text, cls=MontyDecoder)
                if resp["valid_response"]:
                    if resp.get("warning"):
                        warnings.warn(resp["warning"])
                    return resp['inserted_ids']
                else:
                    raise MPRestError(resp["error"])

            raise MPRestError("REST error with status code {} and error {}"
                              .format(response.status_code, response.text))

        except Exception as ex:
            raise MPRestError(str(ex))

    def delete_snl(self, snl_ids):
        """
        Delete earlier submitted SNLs.

        .. note::

            As of now, this MP REST feature is open only to a select group of
            users. Opening up submissions to all users is being planned for
            the future.

        Args:
            snl_ids: List of SNL ids.

        Raises:
            MPRestError
        """
        try:
            payload = {"ids": json.dumps(snl_ids)}
            response = self.session.post(
                "{}/snl/delete".format(self.preamble), data=payload)

            if response.status_code in [200, 400]:
                resp = json.loads(response.text, cls=MontyDecoder)
                if resp["valid_response"]:
                    if resp.get("warning"):
                        warnings.warn(resp["warning"])
                    return resp
                else:
                    raise MPRestError(resp["error"])

            raise MPRestError("REST error with status code {} and error {}"
                              .format(response.status_code, response.text))

        except Exception as ex:
            raise MPRestError(str(ex))

    def query_snl(self, criteria):
        """
        Query for submitted SNLs.

        .. note::

            As of now, this MP REST feature is open only to a select group of
            users. Opening up submissions to all users is being planned for
            the future.

        Args:
            criteria (dict): Query criteria.

        Returns:
            A dict, with a list of submitted SNLs in the "response" key.

        Raises:
            MPRestError
        """
        try:
            payload = {"criteria": json.dumps(criteria)}
            response = self.session.post("{}/snl/query".format(self.preamble),
                                         data=payload)
            if response.status_code in [200, 400]:
                resp = json.loads(response.text)
                if resp["valid_response"]:
                    if resp.get("warning"):
                        warnings.warn(resp["warning"])
                    return resp["response"]
                else:
                    raise MPRestError(resp["error"])

            raise MPRestError("REST error with status code {} and error {}"
                              .format(response.status_code, response.text))

        except Exception as ex:
            raise MPRestError(str(ex))

    def submit_vasp_directory(self, rootdir, authors, projects=None,
                              references='', remarks=None, master_data=None,
                              master_history=None, created_at=None,
                              ncpus=None):
        """
        Assimilates all vasp run directories beneath a particular
        directory using BorgQueen to obtain structures, and then submits thhem
        to the Materials Project as SNL files. VASP related meta data like
        initial structure and final energies are automatically incorporated.

        .. note::

            As of now, this MP REST feature is open only to a select group of
            users. Opening up submissions to all users is being planned for
            the future.

        Args:
            rootdir (str): Rootdir to start assimilating VASP runs from.
            authors: *List* of {"name":'', "email":''} dicts,
                *list* of Strings as 'John Doe <johndoe@gmail.com>',
                or a single String with commas separating authors. The same
                list of authors should apply to all runs.
            projects ([str]): List of Strings ['Project A', 'Project B'].
                This applies to all structures.
            references (str): A String in BibTeX format. Again, this applies to
                all structures.
            remarks ([str]): List of Strings ['Remark A', 'Remark B']
            master_data (dict): A free form dict. Namespaced at the root
                level with an underscore, e.g. {"_materialsproject":<custom
                data>}. This data is added to all structures detected in the
                directory, in addition to other vasp data on a per structure
                basis.
            master_history: A master history to be added to all entries.
            created_at (datetime): A datetime object
            ncpus (int): Number of cpus to use in using BorgQueen to
                assimilate. Defaults to None, which means serial.
        """
        from pymatgen.apps.borg.hive import VaspToComputedEntryDrone
        from pymatgen.apps.borg.queen import BorgQueen
        drone = VaspToComputedEntryDrone(inc_structure=True,
                                         data=["filename",
                                               "initial_structure"])
        queen = BorgQueen(drone, number_of_drones=ncpus)
        queen.parallel_assimilate(rootdir)

        structures = []
        metadata = []
        histories = []
        for e in queen.get_data():
            structures.append(e.structure)
            m = {
                "_vasp": {
                    "parameters": e.parameters,
                    "final_energy": e.energy,
                    "final_energy_per_atom": e.energy_per_atom,
                    "initial_structure": e.data["initial_structure"].as_dict()
                }
            }
            if "history" in e.parameters:
                histories.append(e.parameters["history"])
            if master_data is not None:
                m.update(master_data)
            metadata.append(m)
        if master_history is not None:
            histories = master_history * len(structures)

        return self.submit_structures(
            structures, authors, projects=projects, references=references,
            remarks=remarks, data=metadata, histories=histories,
            created_at=created_at)

    def get_stability(self, entries):
        """
        Returns the stability of all entries.
        """
        try:
            payload = {"entries": json.dumps(entries, cls=MontyEncoder)}
            response = self.session.post("{}/phase_diagram/calculate_stability"
                                         .format(self.preamble), data=payload)
            if response.status_code in [200, 400]:
                resp = json.loads(response.text, cls=MontyDecoder)
                if resp["valid_response"]:
                    if resp.get("warning"):
                        warnings.warn(resp["warning"])
                    return resp["response"]
                else:
                    raise MPRestError(resp["error"])
            raise MPRestError("REST error with status code {} and error {}"
                              .format(response.status_code, response.text))
        except Exception as ex:
            raise MPRestError(str(ex))

    def get_cohesive_energy(self, material_id, per_atom=False):
        """
        Gets the cohesive for a material (eV per formula unit). Cohesive energy
            is defined as the difference between the bulk energy and the sum of
            total DFT energy of isolated atoms for atom elements in the bulk.
        Args:
            material_id (str): Materials Project material_id, e.g. 'mp-123'.
            per_atom (bool): Whether or not to return cohesive energy per atom
        Returns:
            Cohesive energy (eV).
        """
        entry = self.get_entry_by_material_id(material_id)
        ebulk = entry.energy / \
                entry.composition.get_integer_formula_and_factor()[1]
        comp_dict = entry.composition.reduced_composition.as_dict()

        isolated_atom_e_sum, n = 0, 0
        for el in comp_dict.keys():
            e = self._make_request("/element/%s/tasks/isolated_atom" % (el),
                                  mp_decode=False)[0]
            isolated_atom_e_sum += e['output']["final_energy"] * comp_dict[el]
            n += comp_dict[el]
        ecoh_per_formula = isolated_atom_e_sum - ebulk
        return ecoh_per_formula/n if per_atom else ecoh_per_formula

    def get_reaction(self, reactants, products):
        """
        Gets a reaction from the Materials Project.

        Args:
            reactants ([str]): List of formulas
            products ([str]): List of formulas

        Returns:
            rxn
        """
        return self._make_request("/reaction",
                                  payload={"reactants[]": reactants,
                                           "products[]": products}, mp_decode=False)

    def get_substrates(self, material_id, number=50, orient=None):
        """
        Get a substrate list for a material id. The list is in order of
        increasing elastic energy if a elastic tensor is available for
        the material_id. Otherwise the list is in order of increasing
        matching area.

        Args:
            material_id (str): Materials Project material_id, e.g. 'mp-123'.
            orient (list) : substrate orientation to look for
            number (int) : number of substrates to return;
                n=0 returns all available matches
        Returns:
            list of dicts with substrate matches
        """
        req = "/materials/{}/substrates?n={}".format(material_id, number)
        if orient:
            req += "&orient={}".format(" ".join(map(str, orient)))
        return self._make_request(req)

    def get_all_substrates(self):
        """
        Gets the list of all possible substrates considered in the
        Materials Project substrate database

        Returns:
            list of material_ids corresponding to possible substrates
        """

        return self._make_request("/materials/all_substrate_ids")

    def get_surface_data(self, material_id, inc_structures=False):
        """
        Gets surface data for a material. Useful for Wulff shapes.

        Reference for surface data:

        Tran, R., Xu, Z., Radhakrishnan, B., Winston, D., Sun, W., Persson, K.
        A., & Ong, S. P. (2016). Data Descripter: Surface energies of elemental
        crystals. Scientific Data, 3(160080), 1–13.
        http://dx.doi.org/10.1038/sdata.2016.80

        Args:
            material_id (str): Materials Project material_id, e.g. 'mp-123'.
            inc_structures (bool): Include final surface slab structures.
                These are unnecessary for Wulff shape construction.
        Returns:
            Surface data for material. Energies are given in SI units (J/m^2).
        """
        req = "/materials/{}/surfaces".format(material_id)
        if inc_structures:
            req += "?include_structures=true"
        return self._make_request(req)

    def get_wulff_shape(self, material_id):
        """
        Constructs a Wulff shape for a material.

        Args:
            material_id (str): Materials Project material_id, e.g. 'mp-123'.
        Returns:
            pymatgen.analysis.wulff.WulffShape
        """
        from pymatgen.symmetry.analyzer import SpacegroupAnalyzer
        from pymatgen.analysis.wulff import WulffShape, hkl_tuple_to_str

        structure = self.get_structure_by_material_id(material_id)
        surfaces = self.get_surface_data(material_id)["surfaces"]
        lattice = (SpacegroupAnalyzer(structure)
                   .get_conventional_standard_structure().lattice)
        miller_energy_map = {}
        for surf in surfaces:
            miller = tuple(surf["miller_index"])
            # Prefer reconstructed surfaces, which have lower surface energies.
            if (miller not in miller_energy_map) or surf["is_reconstructed"]:
                miller_energy_map[miller] = surf["surface_energy"]
        millers, energies = zip(*miller_energy_map.items())
        return WulffShape(lattice, millers, energies)

    def get_interface_reactions(self, reactant1, reactant2,
                                open_el=None, relative_mu=None,
                                use_hull_energy=False):
        """
        Gets critical reactions between two reactants.

        Get critical reactions ("kinks" in the mixing ratio where
        reaction products change) between two reactants. See the
        `pymatgen.analysis.interface_reactions` module for more info.

        Args:
            reactant1 (str): Chemical formula for reactant
            reactant2 (str): Chemical formula for reactant
            open_el (str): Element in reservoir available to system
            relative_mu (float): Relative chemical potential of element in
                reservoir with respect to pure substance. Must be non-positive.
            use_hull_energy (bool): Whether to use the convex hull energy for a
            given composition for the reaction energy calculation. If false,
            the energy of the ground state structure will be preferred; if a
            ground state can not be found for a composition, the convex hull
            energy will be used with a warning message.

        Returns:
            list: list of dicts of form {ratio,energy,rxn} where `ratio` is the
                reactant mixing ratio, `energy` is the reaction energy
                in eV/atom, and `rxn` is a
                `pymatgen.analysis.reaction_calculator.Reaction`.

        """
        payload = {"reactants": " ".join([reactant1, reactant2]),
                   "open_el": open_el,
                   "relative_mu": relative_mu,
                   "use_hull_energy": use_hull_energy}
        return self._make_request("/interface_reactions",
                                  payload=payload, method="POST")

    @staticmethod
    def parse_criteria(criteria_string):
        """
        Parses a powerful and simple string criteria and generates a proper
        mongo syntax criteria.

        Args:
            criteria_string (str): A string representing a search criteria.
                Also supports wild cards. E.g.,
                something like "*2O" gets converted to
                {'pretty_formula': {'$in': [u'B2O', u'Xe2O', u"Li2O", ...]}}

                Other syntax examples:
                    mp-1234: Interpreted as a Materials ID.
                    Fe2O3 or *2O3: Interpreted as reduced formulas.
                    Li-Fe-O or *-Fe-O: Interpreted as chemical systems.

                You can mix and match with spaces, which are interpreted as
                "OR". E.g., "mp-1234 FeO" means query for all compounds with
                reduced formula FeO or with materials_id mp-1234.

        Returns:
            A mongo query dict.
        """
        toks = criteria_string.split()

        def parse_sym(sym):
            if sym == "*":
                return [el.symbol for el in Element]
            else:
                m = re.match(r"\{(.*)\}", sym)
                if m:
                    return [s.strip() for s in m.group(1).split(",")]
                else:
                    return [sym]

        def parse_tok(t):
            if re.match(r"\w+-\d+", t):
                return {"task_id": t}
            elif "-" in t:
                elements = [parse_sym(sym) for sym in t.split("-")]
                chemsyss = []
                for cs in itertools.product(*elements):
                    if len(set(cs)) == len(cs):
                        # Check for valid symbols
                        cs = [Element(s).symbol for s in cs]
                        chemsyss.append("-".join(sorted(cs)))
                return {"chemsys": {"$in": chemsyss}}
            else:
                all_formulas = set()
                explicit_els = []
                wild_card_els = []
                for sym in re.findall(
                        r"(\*[\.\d]*|\{.*\}[\.\d]*|[A-Z][a-z]*)[\.\d]*", t):
                    if ("*" in sym) or ("{" in sym):
                        wild_card_els.append(sym)
                    else:
                        m = re.match(r"([A-Z][a-z]*)[\.\d]*", sym)
                        explicit_els.append(m.group(1))
                nelements = len(wild_card_els) + len(set(explicit_els))
                parts = re.split(r"(\*|\{.*\})", t)
                parts = [parse_sym(s) for s in parts if s != ""]
                for f in itertools.product(*parts):
                    c = Composition("".join(f))
                    if len(c) == nelements:
                        # Check for valid Elements in keys.
                        for e in c.keys():
                            Element(e.symbol)
                        all_formulas.add(c.reduced_formula)
                return {"pretty_formula": {"$in": list(all_formulas)}}

        if len(toks) == 1:
            return parse_tok(toks[0])
        else:
            return {"$or": list(map(parse_tok, toks))}


class MPRestError(Exception):
    """
    Exception class for MPRestAdaptor.
    Raised when the query has problems, e.g., bad query format.
    """
    pass<|MERGE_RESOLUTION|>--- conflicted
+++ resolved
@@ -75,11 +75,7 @@
             their setups and MPRester can then be called without any arguments.
         endpoint (str): Url of endpoint to access the MaterialsProject REST
             interface. Defaults to the standard Materials Project REST
-<<<<<<< HEAD
-            address at "https://www.materialsproject.org/rest/v2", but
-=======
             address at "https://materialsproject.org/rest/v2", but
->>>>>>> 7c7e2bd4
             can be changed to other urls implementing a similar interface.
     """
 
@@ -110,11 +106,7 @@
             self.preamble = endpoint
         else:
             self.preamble = SETTINGS.get("PMG_MAPI_ENDPOINT",
-<<<<<<< HEAD
-                                         "https://www.materialsproject.org/rest/v2")
-=======
                                          "https://materialsproject.org/rest/v2")
->>>>>>> 7c7e2bd4
         import requests
         if sys.version_info[0] < 3:
             try:
