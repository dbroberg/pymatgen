# coding: utf-8

from __future__ import division, unicode_literals

"""
This module defines the classes relating to 3D lattices.
"""

<<<<<<< HEAD
from __future__ import division
=======
>>>>>>> b067f2c9

__author__ = "Shyue Ping Ong, Michael Kocher"
__copyright__ = "Copyright 2011, The Materials Project"
__version__ = "1.0"
__maintainer__ = "Shyue Ping Ong"
__email__ = "shyuep@gmail.com"
__status__ = "Production"
__date__ = "Sep 23, 2011"

import math
import itertools

from six.moves import map, zip

import numpy as np
from numpy.linalg import inv
from numpy import pi, dot, transpose, radians

from pyhull.voronoi import VoronoiTess

from pymatgen.serializers.json_coders import PMGSONable


class Lattice(PMGSONable):
    """
    A lattice object.  Essentially a matrix with conversion matrices. In
    general, it is assumed that length units are in Angstroms and angles are in
    degrees unless otherwise stated.
    """

    def __init__(self, matrix):
        """
        Create a lattice from any sequence of 9 numbers. Note that the sequence
        is assumed to be read one row at a time. Each row represents one
        lattice vector.

        Args:
            matrix: Sequence of numbers in any form. Examples of acceptable
                input.
                i) An actual numpy array.
                ii) [[1, 0, 0],[0, 1, 0], [0, 0, 1]]
                iii) [1, 0, 0 , 0, 1, 0, 0, 0, 1]
                iv) (1, 0, 0, 0, 1, 0, 0, 0, 1)
                Each row should correspond to a lattice vector.
                E.g., [[10,0,0], [20,10,0], [0,0,30]] specifies a lattice with
                lattice vectors [10,0,0], [20,10,0] and [0,0,30].
        """
        m = np.array(matrix, dtype=np.float64).reshape((3, 3))
        lengths = np.sqrt(np.sum(m ** 2, axis=1))
        angles = np.zeros(3)
        for i in range(3):
            j = (i + 1) % 3
            k = (i + 2) % 3
            angles[i] = dot(m[j], m[k]) / (lengths[j] * lengths[k])

        angles = np.arccos(angles) * 180. / pi
        self._angles = angles
        self._lengths = lengths
        self._matrix = m
        # The inverse matrix is lazily generated for efficiency.
        self._inv_matrix = None
        self._metric_tensor = None

    def copy(self):
        """Deep copy of self."""
        return self.__class__(self.matrix.copy())

    @property
    def matrix(self):
        """Copy of matrix representing the Lattice"""
        return np.copy(self._matrix)

    @property
    def inv_matrix(self):
        if self._inv_matrix is None:
            self._inv_matrix = inv(self._matrix)
        return self._inv_matrix

    @property
    def metric_tensor(self):
        if self._metric_tensor is None:
            self._metric_tensor = np.dot(self._matrix, self._matrix.T)
        return self._metric_tensor

    def get_cartesian_coords(self, fractional_coords):
        """
        Returns the cartesian coordinates given fractional coordinates.

        Args:
            fractional_coords (3x1 array): Fractional coords.

        Returns:
            Cartesian coordinates
        """
        return dot(fractional_coords, self._matrix)

    def get_fractional_coords(self, cart_coords):
        """
        Returns the fractional coordinates given cartesian coordinates.

        Args:
            cartesian_coords (3x1 array): Cartesian coords.

        Returns:
            Fractional coordinates.
        """
        return dot(cart_coords, self.inv_matrix)

    @staticmethod
    def cubic(a):
        """
        Convenience constructor for a cubic lattice.

        Args:
            a (float): The *a* lattice parameter of the cubic cell.

        Returns:
            Cubic lattice of dimensions a x a x a.
        """
        return Lattice([[a, 0.0, 0.0], [0.0, a, 0.0], [0.0, 0.0, a]])

    @staticmethod
    def tetragonal(a, c):
        """
        Convenience constructor for a tetragonal lattice.

        Args:
            a (float): *a* lattice parameter of the tetragonal cell.
            c (float): *c* lattice parameter of the tetragonal cell.

        Returns:
            Tetragonal lattice of dimensions a x a x c.
        """
        return Lattice.from_parameters(a, a, c, 90, 90, 90)

    @staticmethod
    def orthorhombic(a, b, c):
        """
        Convenience constructor for an orthorhombic lattice.

        Args:
            a (float): *a* lattice parameter of the orthorhombic cell.
            b (float): *b* lattice parameter of the orthorhombic cell.
            c (float): *c* lattice parameter of the orthorhombic cell.

        Returns:
            Orthorhombic lattice of dimensions a x b x c.
        """
        return Lattice.from_parameters(a, b, c, 90, 90, 90)

    @staticmethod
    def monoclinic(a, b, c, alpha):
        """
        Convenience constructor for a monoclinic lattice.

        Args:
            a (float): *a* lattice parameter of the monoclinc cell.
            b (float): *b* lattice parameter of the monoclinc cell.
            c (float): *c* lattice parameter of the monoclinc cell.
            alpha (float): *alpha* angle between lattice vectors b and c in
                degrees.

        Returns:
            Monoclinic lattice of dimensions a x b x c with angle alpha between
            lattice vectors b and c.
        """
        return Lattice.from_parameters(a, b, c, alpha, 90, 90)

    @staticmethod
    def hexagonal(a, c):
        """
        Convenience constructor for a hexagonal lattice.

        Args:
            a (float): *a* lattice parameter of the hexagonal cell.
            c (float): *c* lattice parameter of the hexagonal cell.

        Returns:
            Hexagonal lattice of dimensions a x a x c.
        """
        return Lattice.from_parameters(a, a, c, 90, 90, 120)

    @staticmethod
    def rhombohedral(a, alpha):
        """
        Convenience constructor for a rhombohedral lattice.

        Args:
            a (float): *a* lattice parameter of the rhombohedral cell.
            alpha (float): Angle for the rhombohedral lattice in degrees.

        Returns:
            Rhombohedral lattice of dimensions a x a x a.
        """
        return Lattice.from_parameters(a, a, a, alpha, alpha, alpha)

    @staticmethod
    def from_lengths_and_angles(abc, ang):
        """
        Create a Lattice using unit cell lengths and angles (in degrees).

        Args:
            abc (3x1 array): Lattice parameters, e.g. (4, 4, 5).
            ang (3x1 array): Lattice angles in degrees, e.g., (90,90,120).

        Returns:
            A Lattice with the specified lattice parameters.
        """
        return Lattice.from_parameters(abc[0], abc[1], abc[2],
                                       ang[0], ang[1], ang[2])

    @staticmethod
    def from_parameters(a, b, c, alpha, beta, gamma):
        """
        Create a Lattice using unit cell lengths and angles (in degrees).

        Args:
            a (float): *a* lattice parameter.
            b (float): *b* lattice parameter.
            c (float): *c* lattice parameter.
            alpha (float): *alpha* angle in degrees.
            beta (float): *beta* angle in degrees.
            gamma (float): *gamma* angle in degrees.

        Returns:
            Lattice with the specified lattice parameters.
        """

        alpha_r = radians(alpha)
        beta_r = radians(beta)
        gamma_r = radians(gamma)
        val = (np.cos(alpha_r) * np.cos(beta_r) - np.cos(gamma_r))\
            / (np.sin(alpha_r) * np.sin(beta_r))
        #Sometimes rounding errors result in values slightly > 1.
        val = val if abs(val) <= 1 else val / abs(val)
        gamma_star = np.arccos(val)
        vector_a = [a * np.sin(beta_r), 0.0, a * np.cos(beta_r)]
        vector_b = [-b * np.sin(alpha_r) * np.cos(gamma_star),
                    b * np.sin(alpha_r) * np.sin(gamma_star),
                    b * np.cos(alpha_r)]
        vector_c = [0.0, 0.0, float(c)]
        return Lattice([vector_a, vector_b, vector_c])

    @classmethod
    def from_dict(cls, d):
        """
        Create a Lattice from a dictionary containing the a, b, c, alpha, beta,
        and gamma parameters.
        """
        if "matrix" in d:
            return cls(d["matrix"])
        else:
            return cls.from_parameters(d["a"], d["b"], d["c"],
                                       d["alpha"], d["beta"], d["gamma"])

    @property
    def angles(self):
        """
        Returns the angles (alpha, beta, gamma) of the lattice.
        """
        return tuple(self._angles)

    @property
    def a(self):
        """
        *a* lattice parameter.
        """
        return self._lengths[0]

    @property
    def b(self):
        """
        *b* lattice parameter.
        """
        return self._lengths[1]

    @property
    def c(self):
        """
        *c* lattice parameter.
        """
        return self._lengths[2]

    @property
    def abc(self):
        """
        Lengths of the lattice vectors, i.e. (a, b, c)
        """
        return tuple(self._lengths)

    @property
    def alpha(self):
        """
        Angle alpha of lattice in degrees.
        """
        return self._angles[0]

    @property
    def beta(self):
        """
        Angle beta of lattice in degrees.
        """
        return self._angles[1]

    @property
    def gamma(self):
        """
        Angle gamma of lattice in degrees.
        """
        return self._angles[2]

    @property
    def volume(self):
        """
        Volume of the unit cell.
        """
        m = self._matrix
        return abs(np.dot(np.cross(m[0], m[1]), m[2]))

    @property
    def lengths_and_angles(self):
        """
        Returns (lattice lengths, lattice angles).
        """
        return tuple(self._lengths), tuple(self._angles)

    @property
    def reciprocal_lattice(self):
        """
        Return the reciprocal lattice. Note that this is the standard
        reciprocal lattice used for solid state physics with a factor of 2 *
        pi. If you are looking for the crystallographic reciprocal lattice,
        use the reciprocal_lattice_crystallographic property.
        The property is lazily generated for efficiency.
        """
        try:
            return self._reciprocal_lattice
        except AttributeError:
            v = np.linalg.inv(self._matrix).T
            self._reciprocal_lattice = Lattice(v * 2 * np.pi)
            return self._reciprocal_lattice

    @property
    def reciprocal_lattice_crystallographic(self):
        """
        Returns the *crystallographic* reciprocal lattice, i.e., no factor of
        2 * pi.
        """
        return Lattice(self.reciprocal_lattice.matrix / (2 * np.pi))

    def __repr__(self):
        outs = ["Lattice", "    abc : " + " ".join(map(repr, self._lengths)),
                " angles : " + " ".join(map(repr, self._angles)),
                " volume : " + repr(self.volume),
                "      A : " + " ".join(map(repr, self._matrix[0])),
                "      B : " + " ".join(map(repr, self._matrix[1])),
                "      C : " + " ".join(map(repr, self._matrix[2]))]
        return "\n".join(outs)

    def __eq__(self, other):
        """
        A lattice is considered to be equal to another if the internal matrix
        representation satisfies np.allclose(matrix1, matrix2) to be True.
        """
        if other is None:
            return False
        return np.allclose(self._matrix, other._matrix)

    def __ne__(self, other):
        return not self.__eq__(other)

    def __hash__(self):
        return 7

    def __str__(self):
        return "\n".join([" ".join(["%.6f" % i for i in row])
                          for row in self._matrix])

    def as_dict(self):
        """""
        Json-serialization dict representation of the Lattice.
        """
        return {"@module": self.__class__.__module__,
                "@class": self.__class__.__name__,
                "matrix": self._matrix.tolist(),
                "a": float(self.a),
                "b": float(self.b),
                "c": float(self.c),
                "alpha": float(self.alpha),
                "beta": float(self.beta),
                "gamma": float(self.gamma),
                "volume": float(self.volume)}

    def find_all_mappings(self, other_lattice, ltol=1e-5, atol=1):
        """
        Finds all mappings between current lattice and another lattice.

        Args:
            other_lattice (Lattice): Another lattice that is equivalent to
                this one.
            ltol (float): Tolerance for matching lengths. Defaults to 1e-5.
            atol (float): Tolerance for matching angles. Defaults to 1.

        Yields:
            (aligned_lattice, rotation_matrix, scale_matrix) if a mapping is
            found. aligned_lattice is a rotated version of other_lattice that
            has the same lattice parameters, but which is aligned in the
            coordinate system of this lattice so that translational points
            match up in 3D. rotation_matrix is the rotation that has to be
            applied to other_lattice to obtain aligned_lattice, i.e.,
            aligned_matrix = np.inner(other_lattice, rotation_matrix) and
            op = SymmOp.from_rotation_and_translation(rotation_matrix)
            aligned_matrix = op.operate_multi(latt.matrix)
            Finally, scale_matrix is the integer matrix that expresses
            aligned_matrix as a linear combination of this
            lattice, i.e., aligned_matrix = np.dot(scale_matrix, self.matrix)

            None is returned if no matches are found.
        """
        (lengths, angles) = other_lattice.lengths_and_angles
        (alpha, beta, gamma) = angles

        points = self.get_points_in_sphere([[0, 0, 0]], [0, 0, 0],
                                           max(lengths) * (1 + ltol))
        frac = np.array([p[0] for p in points])
        dist = np.array([p[1] for p in points])
        cart = self.get_cartesian_coords(frac)

        inds = [np.abs(dist - l) / l <= ltol for l in lengths]
        c_cand = [cart[i] for i in inds]
        f_cand = [frac[i] for i in inds]
        lengths = [np.sum(c ** 2, axis=-1) ** 0.5 for c in c_cand]

        def get_angles(v1, v2, l1, l2):
            x = np.inner(np.atleast_2d(v1), v2) / np.atleast_1d(l1)[:, None] / l2
            x[x>1] = 1
            x[x<-1] = -1
            angles = np.arccos(x) * 180. / pi
            return angles

        gammas = get_angles(c_cand[0], c_cand[1], lengths[0], lengths[1])
        for i, j in np.argwhere(np.abs(gammas - gamma) < atol):
            alphas = get_angles(c_cand[1][j], c_cand[2], lengths[1][j], lengths[2])[0]
            betas = get_angles(c_cand[0][i], c_cand[2], lengths[0][i], lengths[2])[0]
            inds = np.logical_and(np.abs(alphas - alpha) < atol, np.abs(betas - beta) < atol)

            for c, f in zip(c_cand[2][inds], f_cand[2][inds]):
                aligned_m = np.array([c_cand[0][i], c_cand[1][j], c])
                scale_m = np.array([f_cand[0][i], f_cand[1][j], f])
                if abs(np.linalg.det(scale_m)) < 1e-8:
                    continue
                rotation_m = np.linalg.solve(aligned_m, other_lattice.matrix)
                yield Lattice(aligned_m), rotation_m, scale_m

    def find_mapping(self, other_lattice, ltol=1e-5, atol=1):
        """
        Finds a mapping between current lattice and another lattice. There
        are an infinite number of choices of basis vectors for two entirely
        equivalent lattices. This method returns a mapping that maps
        other_lattice to this lattice.

        Args:
            other_lattice (Lattice): Another lattice that is equivalent to
                this one.
            ltol (float): Tolerance for matching lengths. Defaults to 1e-5.
            atol (float): Tolerance for matching angles. Defaults to 1.

        Returns:
            (aligned_lattice, rotation_matrix, scale_matrix) if a mapping is
            found. aligned_lattice is a rotated version of other_lattice that
            has the same lattice parameters, but which is aligned in the
            coordinate system of this lattice so that translational points
            match up in 3D. rotation_matrix is the rotation that has to be
            applied to other_lattice to obtain aligned_lattice, i.e.,
            aligned_matrix = np.inner(other_lattice, rotation_matrix) and
            op = SymmOp.from_rotation_and_translation(rotation_matrix)
            aligned_matrix = op.operate_multi(latt.matrix)
            Finally, scale_matrix is the integer matrix that expresses
            aligned_matrix as a linear combination of this
            lattice, i.e., aligned_matrix = np.dot(scale_matrix, self.matrix)

            None is returned if no matches are found.
        """
        for x in self.find_all_mappings(other_lattice, ltol, atol):
            return x

    def get_most_compact_basis_on_lattice(self):
        """
        This method returns the alternative basis corresponding to the shortest
        3 linearly independent translational operations permitted.
        This tends to create larger angles for every elongated cells and is
        beneficial for viewing crystal structure (especially when they are
        Niggli cells).
        """
        matrix = self.matrix
        a = matrix[0]
        b = matrix[1]
        c = matrix[2]
        while True:
            anychange = False
            # take care of c
            if dot(a, b) > 0:
                diffvector = a - b
            else:
                diffvector = a + b
            diffnorm = np.linalg.norm(diffvector)
            if diffnorm < np.linalg.norm(a) or\
                    diffnorm < np.linalg.norm(b):
                if np.linalg.norm(a) < np.linalg.norm(b):
                    b = diffvector
                else:
                    a = diffvector
                anychange = True
                # take care of b
            if dot(a, c) > 0:
                diffvector = a - c
            else:
                diffvector = a + c
            diffnorm = np.linalg.norm(diffvector)
            if diffnorm < np.linalg.norm(a) or\
                    diffnorm < np.linalg.norm(c):
                if np.linalg.norm(a) < np.linalg.norm(c):
                    c = diffvector
                else:
                    a = diffvector
                anychange = True
                # take care of a
            if dot(c, b) > 0:
                diffvector = c - b
            else:
                diffvector = c + b
            diffnorm = np.linalg.norm(diffvector)
            if diffnorm < np.linalg.norm(c) or\
                    diffnorm < np.linalg.norm(b):
                if np.linalg.norm(c) < np.linalg.norm(b):
                    b = diffvector
                else:
                    c = diffvector
                anychange = True
            if anychange:
                break
        return Lattice([a, b, c])

    def get_lll_reduced_lattice(self, delta=0.75):
        """
        Performs a Lenstra-Lenstra-Lovasz lattice basis reduction to obtain a
        c-reduced basis. This method returns a basis which is as "good" as
        possible, with "good" defined by orthongonality of the lattice vectors.

        Args:
            delta (float): Reduction parameter. Default of 0.75 is usually
                fine.

        Returns:
            Reduced lattice.
        """
        # Transpose the lattice matrix first so that basis vectors are columns.
        # Makes life easier.
        a = self._matrix.T

        b = np.zeros((3, 3))  # Vectors after the Gram-Schmidt process
        u = np.zeros((3, 3))  # Gram-Schmidt coeffieicnts
        m = np.zeros(3)  # These are the norm squared of each vec.

        b[:, 0] = a[:, 0]
        m[0] = dot(b[:, 0], b[:, 0])
        for i in range(1, 3):
            u[i, 0:i] = dot(a[:, i].T, b[:, 0:i]) / m[0:i]
            b[:, i] = a[:, i] - dot(b[:, 0:i], u[i, 0:i].T)
            m[i] = dot(b[:, i], b[:, i])

        k = 2

        while k <= 3:
            # Size reduction.
            for i in range(k - 1, 0, -1):
                q = round(u[k - 1, i - 1])
                if q != 0:
                    # Reduce the k-th basis vector.
                    a[:, k - 1] = a[:, k - 1] - q * a[:, i - 1]
                    uu = list(u[i - 1, 0:(i - 1)])
                    uu.append(1)
                    # Update the GS coefficients.
                    u[k - 1, 0:i] = u[k - 1, 0:i] - q * np.array(uu)

            # Check the Lovasz condition.
            if dot(b[:, k - 1], b[:, k - 1]) >=\
                    (delta - abs(u[k - 1, k - 2]) ** 2) *\
                    dot(b[:, (k - 2)], b[:, (k - 2)]):
                # Increment k if the Lovasz condition holds.
                k += 1
            else:
                #If the Lovasz condition fails,
                #swap the k-th and (k-1)-th basis vector
                v = a[:, k - 1].copy()
                a[:, k - 1] = a[:, k - 2].copy()
                a[:, k - 2] = v
                #Update the Gram-Schmidt coefficients
                for s in range(k - 1, k + 1):
                    u[s - 1, 0:(s - 1)] = dot(a[:, s - 1].T,
                                              b[:, 0:(s - 1)]) / m[0:(s - 1)]
                    b[:, s - 1] = a[:, s - 1] - dot(b[:, 0:(s - 1)],
                                                    u[s - 1, 0:(s - 1)].T)
                    m[s - 1] = dot(b[:, s - 1], b[:, s - 1])

                if k > 2:
                    k -= 1
                else:
                    # We have to do p/q, so do lstsq(q.T, p.T).T instead.
                    p = dot(a[:, k:3].T, b[:, (k - 2):k])
                    q = np.diag(m[(k - 2):k])
                    result = np.linalg.lstsq(q.T, p.T)[0].T
                    u[k:3, (k - 2):k] = result

        return Lattice(a.T)

    def get_niggli_reduced_lattice(self, tol=1e-5):
        """
        Get the Niggli reduced lattice using the numerically stable algo
        proposed by R. W. Grosse-Kunstleve, N. K. Sauter, & P. D. Adams,
        Acta Crystallographica Section A Foundations of Crystallography, 2003,
        60(1), 1-6. doi:10.1107/S010876730302186X

        Args:
            tol (float): The numerical tolerance. The default of 1e-5 should
                result in stable behavior for most cases.

        Returns:
            Niggli-reduced lattice.
        """
        a = self._matrix[0]
        b = self._matrix[1]
        c = self._matrix[2]
        e = tol * self.volume ** (1 / 3)

        #Define metric tensor
        G = [[dot(a, a), dot(a, b), dot(a, c)],
             [dot(a, b), dot(b, b), dot(b, c)],
             [dot(a, c), dot(b, c), dot(c, c)]]
        G = np.array(G)

        #This sets an upper limit on the number of iterations.
        for count in range(100):
            #The steps are labelled as Ax as per the labelling scheme in the
            #paper.
            (A, B, C, E, N, Y) = (G[0, 0], G[1, 1], G[2, 2],
                                  2 * G[1, 2], 2 * G[0, 2], 2 * G[0, 1])

            if A > B + e or (abs(A - B) < e and abs(E) > abs(N) + e):
                #A1
                M = [[0, -1, 0], [-1, 0, 0], [0, 0, -1]]
                G = dot(transpose(M), dot(G, M))
            if (B > C + e) or (abs(B - C) < e and abs(N) > abs(Y) + e):
                #A2
                M = [[-1, 0, 0], [0, 0, -1], [0, -1, 0]]
                G = dot(transpose(M), dot(G, M))
                continue

            l = 0 if abs(E) < e else E / abs(E)
            m = 0 if abs(N) < e else N / abs(N)
            n = 0 if abs(Y) < e else Y / abs(Y)
            if l * m * n == 1:
                # A3
                i = -1 if l == -1 else 1
                j = -1 if m == -1 else 1
                k = -1 if n == -1 else 1
                M = [[i, 0, 0], [0, j, 0], [0, 0, k]]
                G = dot(transpose(M), dot(G, M))
            elif l * m * n == 0 or l * m * n == -1:
                # A4
                i = -1 if l == 1 else 1
                j = -1 if m == 1 else 1
                k = -1 if n == 1 else 1

                if i * j * k == -1:
                    if n == 0:
                        k = -1
                    elif m == 0:
                        j = -1
                    elif l == 0:
                        i = -1
                M = [[i, 0, 0], [0, j, 0], [0, 0, k]]
                G = dot(transpose(M), dot(G, M))

            (A, B, C, E, N, Y) = (G[0, 0], G[1, 1], G[2, 2],
                                  2 * G[1, 2], 2 * G[0, 2], 2 * G[0, 1])

            #A5
            if abs(E) > B + e or (abs(E - B) < e and 2 * N < Y - e) or\
                    (abs(E + B) < e and Y < -e):
                M = [[1, 0, 0], [0, 1, -E / abs(E)], [0, 0, 1]]
                G = dot(transpose(M), dot(G, M))
                continue

            #A6
            if abs(N) > A + e or (abs(A - N) < e and 2 * E < Y - e) or\
                    (abs(A + N) < e and Y < -e):
                M = [[1, 0, -N / abs(N)], [0, 1, 0], [0, 0, 1]]
                G = dot(transpose(M), dot(G, M))
                continue

            #A7
            if abs(Y) > A + e or (abs(A - Y) < e and 2 * E < N - e) or\
                    (abs(A + Y) < e and N < -e):
                M = [[1, -Y / abs(Y), 0], [0, 1, 0], [0, 0, 1]]
                G = dot(transpose(M), dot(G, M))
                continue

            #A8
            if E + N + Y + A + B < -e or\
                    (abs(E + N + Y + A + B) < e < Y + (A + N) * 2):
                M = [[1, 0, 1], [0, 1, 1], [0, 0, 1]]
                G = dot(transpose(M), dot(G, M))
                continue

            break

        A = G[0, 0]
        B = G[1, 1]
        C = G[2, 2]
        E = 2 * G[1, 2]
        N = 2 * G[0, 2]
        Y = 2 * G[0, 1]
        a = math.sqrt(A)
        b = math.sqrt(B)
        c = math.sqrt(C)
        alpha = math.acos(E / 2 / b / c) / math.pi * 180
        beta = math.acos(N / 2 / a / c) / math.pi * 180
        gamma = math.acos(Y / 2 / a / b) / math.pi * 180

        latt = Lattice.from_parameters(a, b, c, alpha, beta, gamma)

        mapped = self.find_mapping(latt, e, e)
        if mapped is not None:
            return mapped[0]
        raise ValueError("can't find niggli")

    def scale(self, new_volume):
        """
        Return a new Lattice with volume new_volume by performing a
        scaling of the lattice vectors so that length proportions and angles
        are preserved.

        Args:
            new_volume:
                New volume to scale to.

        Returns:
            New lattice with desired volume.
        """
        versors = self.matrix / self.abc

        geo_factor = abs(np.dot(np.cross(versors[0], versors[1]), versors[2]))

        ratios = self.abc / self.c

        new_c = (new_volume / ( geo_factor * np.prod(ratios))) ** (1/3.)

        return Lattice(versors * (new_c * ratios))

    def get_wigner_seitz_cell(self):
        """
        Returns the Wigner-Seitz cell for the given lattice.

        Returns:
            A list of list of coordinates.
            Each element in the list is a "facet" of the boundary of the
            Wigner Seitz cell. For instance, a list of four coordinates will
            represent a square facet.
        """
        vec1 = self.matrix[0]
        vec2 = self.matrix[1]
        vec3 = self.matrix[2]

        list_k_points = []
        for i, j, k in itertools.product([-1, 0, 1], [-1, 0, 1], [-1, 0, 1]):
            list_k_points.append(i * vec1 + j * vec2 + k * vec3)
        tess = VoronoiTess(list_k_points)
        to_return = []
        for r in tess.ridges:
            if r[0] == 13 or r[1] == 13:
                to_return.append([tess.vertices[i] for i in tess.ridges[r]])

        return to_return

    def get_brillouin_zone(self):
        """
        Returns the Wigner-Seitz cell for the reciprocal lattice, aka the
        Brillouin Zone.

        Returns:
            A list of list of coordinates.
            Each element in the list is a "facet" of the boundary of the
            Brillouin Zone. For instance, a list of four coordinates will
            represent a square facet.
        """
        return self.reciprocal_lattice.get_wigner_seitz_cell()

    def dot(self, coords_a, coords_b, frac_coords=False):
        """
        Compute the scalar product of vector(s).

        Args:
            coords_a, coords_b: Array-like objects with the coordinates.
            frac_coords (bool): Boolean stating whether the vector
                corresponds to fractional or cartesian coordinates.

        Returns:
            one-dimensional `numpy` array.
        """
        coords_a, coords_b = np.reshape(coords_a, (-1,3)), \
                             np.reshape(coords_b, (-1,3))

        if len(coords_a) != len(coords_b):
            raise ValueError("")

        if np.iscomplexobj(coords_a) or np.iscomplexobj(coords_b):
            raise TypeError("Complex array!")

        if not frac_coords:
            cart_a, cart_b = coords_a, coords_b
        else:
            cart_a = np.reshape([self.get_cartesian_coords(vec)
                                 for vec in coords_a], (-1,3))
            cart_b = np.reshape([self.get_cartesian_coords(vec)
                                 for vec in coords_b], (-1,3))

        return np.array([np.dot(a,b) for a,b in zip(cart_a, cart_b)])

    def norm(self, coords, frac_coords=True):
        """
        Compute the norm of vector(s).

        Args:
            coords:
                Array-like object with the coordinates.
            frac_coords:
                Boolean stating whether the vector corresponds to fractional or
                cartesian coordinates.

        Returns:
            one-dimensional `numpy` array.
        """
        return np.sqrt(self.dot(coords, coords, frac_coords=frac_coords))

    def get_points_in_sphere(self, frac_points, center, r):
        """
        Find all points within a sphere from the point taking into account
        periodic boundary conditions. This includes sites in other periodic images.

        Algorithm:

        1. place sphere of radius r in crystal and determine minimum supercell
           (parallelpiped) which would contain a sphere of radius r. for this
           we need the projection of a_1 on a unit vector perpendicular
           to a_2 & a_3 (i.e. the unit vector in the direction b_1) to
           determine how many a_1"s it will take to contain the sphere.

           Nxmax = r * length_of_b_1 / (2 Pi)

        2. keep points falling within r.

        Args:
            frac_points: All points in the lattice in fractional coordinates.
            center: Cartesian coordinates of center of sphere.
            r: radius of sphere.

        Returns:
            [(fcoord, dist) ...] since most of the time, subsequent processing
            requires the distance.
        """
        recp_len = np.array(self.reciprocal_lattice.abc)
        sr = r + 0.15
        nmax = sr * recp_len / (2 * math.pi)
        pcoords = self.get_fractional_coords(center)
        floor = math.floor

        n = len(frac_points)
        fcoords = np.array(frac_points)
        pts = np.tile(center, (n, 1))
        indices = np.array(list(range(n)))

        arange = np.arange(start=int(floor(pcoords[0] - nmax[0])),
                           stop=int(floor(pcoords[0] + nmax[0])) + 1)
        brange = np.arange(start=int(floor(pcoords[1] - nmax[1])),
                           stop=int(floor(pcoords[1] + nmax[1])) + 1)
        crange = np.arange(start=int(floor(pcoords[2] - nmax[2])),
                           stop=int(floor(pcoords[2] + nmax[2])) + 1)

        arange = arange[:, None] * np.array([1, 0, 0])[None, :]
        brange = brange[:, None] * np.array([0, 1, 0])[None, :]
        crange = crange[:, None] * np.array([0, 0, 1])[None, :]

        images = arange[:, None, None] + brange[None, :, None] +\
            crange[None, None, :]

        shifted_coords = fcoords[:, None, None, None, :] + images[None, :, :, :, :]
        coords = self.get_cartesian_coords(shifted_coords)
        dists = np.sqrt(np.sum((coords - pts[:, None, None, None, :]) ** 2,
                               axis=4))
        within_r = np.where(dists <= r)

        return list(zip(shifted_coords[within_r], dists[within_r],
                        indices[within_r[0]]))

    def get_all_distances(self, fcoords1, fcoords2):
        """
        Returns the distances between two lists of coordinates taking into
        account periodic boundary conditions and the lattice. Note that this
        computes an MxN array of distances (i.e. the distance between each
        point in fcoords1 and every coordinate in fcoords2). This is
        different functionality from pbc_diff.

        Args:
            fcoords1: First set of fractional coordinates. e.g., [0.5, 0.6,
                0.7] or [[1.1, 1.2, 4.3], [0.5, 0.6, 0.7]]. It can be a single
                coord or any array of coords.
            fcoords2: Second set of fractional coordinates.

        Returns:
            2d array of cartesian distances. E.g the distance between
            fcoords1[i] and fcoords2[j] is distances[i,j]
        """
        #ensure correct shape
        fcoords1, fcoords2 = np.atleast_2d(fcoords1, fcoords2)

        #ensure that all points are in the unit cell
        fcoords1 = np.mod(fcoords1, 1)
        fcoords2 = np.mod(fcoords2, 1)

        #create images, 2d array of all length 3 combinations of [-1,0,1]
        r = np.arange(-1, 2)
        arange = r[:, None] * np.array([1, 0, 0])[None, :]
        brange = r[:, None] * np.array([0, 1, 0])[None, :]
        crange = r[:, None] * np.array([0, 0, 1])[None, :]
        images = arange[:, None, None] + brange[None, :, None] +\
            crange[None, None, :]
        images = images.reshape((27, 3))

        #create images of f2
        shifted_f2 = fcoords2[:, None, :] + images[None, :, :]

        cart_f1 = self.get_cartesian_coords(fcoords1)
        cart_f2 = self.get_cartesian_coords(shifted_f2)

        if cart_f1.size * cart_f2.size < 1e5:
            #all vectors from f1 to f2
            vectors = cart_f2[None, :, :, :] - cart_f1[:, None, None, :]
            d_2 = np.sum(vectors ** 2, axis=3)
            distances = np.min(d_2, axis=2) ** 0.5
            return distances
        else:
            #memory will overflow, so do a loop
            distances = []
            for c1 in cart_f1:
                vectors = cart_f2[:, :, :] - c1[None, None, :]
                d_2 = np.sum(vectors ** 2, axis=2)
                distances.append(np.min(d_2, axis=1) ** 0.5)
            return np.array(distances)

    def is_hexagonal(self, hex_angle_tol=5, hex_length_tol=0.01):
        lengths, angles = self.lengths_and_angles
        right_angles = [i for i in range(3)
                        if abs(angles[i] - 90) < hex_angle_tol]
        hex_angles = [i for i in range(3)
                      if abs(angles[i] - 60) < hex_angle_tol or
                         abs(angles[i] - 120) < hex_angle_tol]

        return (len(right_angles) == 2 and len(hex_angles) == 1
                and abs(lengths[right_angles[0]] -
                        lengths[right_angles[1]]) < hex_length_tol)

    def get_distance_and_image(self, frac_coords1, frac_coords2, jimage=None):
        """
        Gets distance between two frac_coords assuming periodic boundary
        conditions. If the index jimage is not specified it selects the j
        image nearest to the i atom and returns the distance and jimage
        indices in terms of lattice vector translations. If the index jimage
        is specified it returns the distance between the frac_coords1 and
        the specified jimage of frac_coords2, and the given jimage is also
        returned.

        Args:
            fcoords1 (3x1 array): Reference fcoords to get distance from.
            fcoords2 (3x1 array): fcoords to get distance from.
            jimage (3x1 array): Specific periodic image in terms of
                lattice translations, e.g., [1,0,0] implies to take periodic
                image that is one a-lattice vector away. If jimage == None,
                the image that is nearest to the site is found.

        Returns:
            (distance, jimage): distance and periodic lattice translations
            of the other site for which the distance applies. This means that
            the distance between frac_coords1 and (jimage + frac_coords2) is
            equal to distance.
        """
        if jimage is None:
            #The following code is heavily vectorized to maximize speed.
            #Get the image adjustment necessary to bring coords to unit_cell.
            adj1 = np.floor(frac_coords1)
            adj2 = np.floor(frac_coords2)
            #Shift coords to unitcell
            coord1 = frac_coords1 - adj1
            coord2 = frac_coords2 - adj2
            # Generate set of images required for testing.
            # This is a cheat to create an 8x3 array of all length 3
            # combinations of 0,1
            test_set = np.unpackbits(np.array([5, 57, 119],
                                              dtype=np.uint8)).reshape(8, 3)
            images = np.copysign(test_set, coord1 - coord2)
            # Create tiled cartesian coords for computing distances.
            vec = np.tile(coord2 - coord1, (8, 1)) + images
            vec = self.get_cartesian_coords(vec)
            # Compute distances manually.
            dist = np.sqrt(np.sum(vec ** 2, 1)).tolist()
            # Return the minimum distance and the adjusted image corresponding
            # to the min distance.
            mindist = min(dist)
            ind = dist.index(mindist)
            return mindist, adj1 - adj2 + images[ind]

        mapped_vec = self.get_cartesian_coords(jimage + frac_coords2
                                               - frac_coords1)
        return np.linalg.norm(mapped_vec), jimage<|MERGE_RESOLUTION|>--- conflicted
+++ resolved
@@ -6,10 +6,6 @@
 This module defines the classes relating to 3D lattices.
 """
 
-<<<<<<< HEAD
-from __future__ import division
-=======
->>>>>>> b067f2c9
 
 __author__ = "Shyue Ping Ong, Michael Kocher"
 __copyright__ = "Copyright 2011, The Materials Project"
