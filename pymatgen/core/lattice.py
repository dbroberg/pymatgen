--- conflicted
+++ resolved
@@ -7,21 +7,10 @@
 import warnings
 
 from functools import reduce
-<<<<<<< HEAD
-try:
-    # New Py>=3.5 import
-    from math import gcd
-except ImportError:
-    # Deprecated import from Py3.5 onwards.
-    from fractions import gcd
+from math import gcd
 
 from fractions import Fraction
-=======
-from math import gcd
-
-from fractions import Fraction
-
->>>>>>> 7c7e2bd4
+
 
 
 import numpy as np
