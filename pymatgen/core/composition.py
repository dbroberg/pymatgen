--- conflicted
+++ resolved
@@ -14,11 +14,7 @@
 from collections import defaultdict
 
 from monty.serialization import loadfn
-<<<<<<< HEAD
-from six.moves import filter, zip
-=======
-
->>>>>>> 7c7e2bd4
+
 
 from functools import total_ordering
 
