--- conflicted
+++ resolved
@@ -683,11 +683,7 @@
             warnings.warn("Equivalent sites could not be found for removal for all indices. Surface unchanged.")
 
             
-<<<<<<< HEAD
-class SlabGenerator(object):
-=======
 class SlabGenerator:
->>>>>>> 7c7e2bd4
 
     """
     This class generates different slabs using shift values determined by where
