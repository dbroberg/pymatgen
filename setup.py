--- conflicted
+++ resolved
@@ -52,12 +52,8 @@
                     "abinitio": ["pydispatcher>=2.0", "apscheduler>=2.1.1"]},
     package_data={"pymatgen.core": ["*.json"],
                   "pymatgen.analysis": ["bvparam_1991.json", "icsd_bv.json"],
-<<<<<<< HEAD
-                  "pymatgen.io": ["*.cfg", "*.json"],
+                  "pymatgen.io": ["*.cfg", "*.yaml"],
                   "pymatgen.io.gwwrapper":["*.json"],
-=======
-                  "pymatgen.io": ["*.cfg", "*.yaml"],
->>>>>>> 05a4596e
                   "pymatgen.entries": ["*.yaml"],
                   "pymatgen.structure_prediction": ["data/*.json"],
                   "pymatgen.vis": ["ElementColorSchemes.cfg"],
